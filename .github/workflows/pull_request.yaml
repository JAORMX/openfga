--- conflicted
+++ resolved
@@ -66,7 +66,6 @@
       runs-on: ubuntu-latest
       timeout-minutes: 15
       steps:
-<<<<<<< HEAD
         - name: Checkout branch feat-split-user-column
           uses: actions/checkout@8e5e7e5ab8b370d6c329ec480221332ada57f0ab # v3.5.2
           with:
@@ -86,9 +85,6 @@
 
         - name: Checkout PR branch
           uses: actions/checkout@8e5e7e5ab8b370d6c329ec480221332ada57f0ab # v3.5.2
-=======
-        - uses: actions/checkout@8ade135a41bc03ea155e62e844d188df1ea18608 # v3.5.2
->>>>>>> 08c879e4
 
         - uses: actions/setup-go@93397bea11091df50f3d7e59dc26a7711a8bcfbe # v4.1.0
           with:
@@ -101,16 +97,8 @@
             echo "go-build=$(go env GOCACHE)" >> $GITHUB_OUTPUT
             echo "go-mod=$(go env GOMODCACHE)" >> $GITHUB_OUTPUT
 
-<<<<<<< HEAD
         - name: Build Docker image for functional tests
           uses: docker/build-push-action@3b5e8027fcad23fda98b2e3ac259d8d67585f671 # v4.0.0
-=======
-        - name: Set up Docker Buildx
-          uses: docker/setup-buildx-action@f95db51fddba0c2d1ec667646a06c2ce06100226 # v3.0.0
-
-        # build the openfga/openfga image for the functional tests
-        - uses: docker/build-push-action@0565240e2d4ab88bba5387d719585280857ece09 # v5.0.0
->>>>>>> 08c879e4
           with:
             file: Dockerfile
             push: false # don't publish the built container for functional tests
