--- conflicted
+++ resolved
@@ -4655,260 +4655,4 @@
               type: repo
               relation: owner
             expectation:
-<<<<<<< HEAD
-              - repo:1
-          - request:
-              user: user:a
-              type: repo
-              relation: can_own
-            expectation:
-              - repo:1
-
-      - model: | #complex model
-          type user
-          type folder
-            relations
-              define parent: [folder] as self
-              define owner: [group] as self
-              define folder_reader: [user, group#member] as self or folder_reader from owner or folder_reader from parent
-              define blocked: [user, user:*, group#member] as self or nblocked from parent
-              define unblocked: [user, group#member] as self
-              define nblocked as blocked but not unblocked
-              define allowed: [user, user:*, group#member] as self or allowed from parent
-              define super_allowed: [user, group#member] as self or super_allowed from parent
-              define reader as folder_reader and allowed and super_allowed
-              define can_read as reader but not nblocked
-          type group
-            relations
-              define parent: [group] as self
-              define allowed: [user, group#member] as self or allowed from parent
-              define super_allowed: [user, group#super_allowed] as self
-              define blocked: [user, group#member] as self or blocked from parent
-              define og_member: [user] as self or member from parent
-              define allowed_member as og_member and allowed and super_allowed
-              define member as allowed_member but not blocked
-              define folder_reader: [group#member] as self or folder_reader from parent
-        tuples:
-          - user: user:anne
-            relation: og_member
-            object: group:marketing
-          - user: user:anne
-            relation: allowed
-            object: group:marketing
-          - user: user:anne
-            relation: super_allowed
-            object: group:marketing
-          - user: user:beth
-            relation: og_member
-            object: group:marketing
-          - user: user:beth
-            relation: allowed
-            object: group:marketing
-          - user: user:beth
-            relation: super_allowed
-            object: group:marketing
-          - user: user:carl
-            relation: og_member
-            object: group:marketing
-          - user: user:carl
-            relation: allowed
-            object: group:marketing
-          - user: user:dan
-            relation: og_member
-            object: group:marketing
-          - user: user:dan
-            relation: allowed
-            object: group:marketing
-          - user: user:dan
-            relation: super_allowed
-            object: group:marketing
-          - user: user:dan
-            relation: blocked
-            object: group:marketing
-          - user: user:emily
-            relation: og_member
-            object: group:marketing
-          - user: user:emily
-            relation: allowed
-            object: group:marketing
-          - user: user:emily
-            relation: super_allowed
-            object: group:marketing
-          - user: user:gabriel
-            relation: og_member
-            object: group:marketing
-          - user: user:gabriel
-            relation: allowed
-            object: group:marketing
-          - user: user:gabriel
-            relation: super_allowed
-            object: group:marketing
-          - user: user:harriette
-            relation: og_member
-            object: group:marketing
-          - user: user:harriette
-            relation: allowed
-            object: group:marketing
-          - user: user:harriette
-            relation: super_allowed
-            object: group:marketing
-          - user: user:gabriel
-            relation: og_member
-            object: group:admin
-          - user: user:gabriel
-            relation: allowed
-            object: group:admin
-          - user: user:gabriel
-            relation: super_allowed
-            object: group:admin
-          - user: group:marketing#member
-            relation: folder_reader
-            object: group:marketing
-          - user: group:marketing
-            relation: parent
-            object: group:digitalmktg
-          - user: group:marketing#super_allowed
-            relation: super_allowed
-            object: group:digitalmktg
-          - user: group:digitalmktg
-            relation: owner
-            object: folder:1
-          - user: folder:1
-            relation: parent
-            object: folder:2
-          - user: folder:2
-            relation: parent
-            object: folder:3
-          - user: folder:3
-            relation: parent
-            object: folder:4
-          - user: folder:4
-            relation: parent
-            object: folder:5
-          - user: group:marketing#member
-            relation: allowed
-            object: folder:1
-          - user: group:marketing#member
-            relation: super_allowed
-            object: folder:1
-          - user: user:beth
-            relation: blocked
-            object: folder:2
-          - user: user:emily
-            relation: blocked
-            object: folder:1
-          - user: user:emily
-            relation: unblocked
-            object: folder:2
-          - user: user:gabriel
-            relation: blocked
-            object: folder:1
-          - user: user:harriette
-            relation: unblocked
-            object: folder:5
-          - user: user:*
-            relation: blocked
-            object: folder:4
-          - user: user:*
-            relation: allowed
-            object: folder:4
-          - user: group:admin#member
-            relation: unblocked
-            object: folder:2
-        checkAssertions:
-          - tuple:
-              user: user:anne
-              relation: can_read
-              object: folder:3
-            expectation: True
-          - tuple:
-              user: user:beth
-              relation: can_read
-              object: folder:3
-            expectation: False
-          - tuple:
-              user: user:carl
-              relation: can_read
-              object: folder:3
-            expectation: False
-          - tuple:
-              user: user:dan
-              relation: can_read
-              object: folder:3
-            expectation: False
-          - tuple:
-              user: user:emily
-              relation: can_read
-              object: folder:3
-            expectation: True
-          - tuple:
-              user: user:frida
-              relation: can_read
-              object: folder:3
-            expectation: False
-          - tuple:
-              user: user:gabriel
-              relation: can_read
-              object: folder:3
-            expectation: True
-          - tuple:
-              user: user:harriette
-              relation: can_read
-              object: folder:3
-            expectation: True
-        listObjectsAssertions:
-          - request:
-              user: user:anne
-              relation: can_read
-              type: folder
-            expectation:
-              - folder:1
-              - folder:2
-              - folder:3
-          - request:
-              user: user:beth
-              relation: can_read
-              type: folder
-            expectation:
-              - folder:1
-          - request:
-              user: user:carl
-              relation: can_read
-              type: folder
-            expectation: []
-          - request:
-              user: user:dan
-              relation: can_read
-              type: folder
-            expectation: []
-          - request:
-              user: user:emily
-              relation: can_read
-              type: folder
-            expectation:
-              - folder:2
-              - folder:3
-          - request:
-              user: user:frida
-              relation: can_read
-              type: folder
-            expectation: []
-          - request:
-              user: user:gabriel
-              relation: can_read
-              type: folder
-            expectation:
-              - folder:2
-              - folder:3
-          - request:
-              user: user:harriette
-              relation: can_read
-              type: folder
-            expectation:
-              - folder:1
-              - folder:2
-              - folder:3
-              - folder:5
-=======
-              - repo:1
->>>>>>> 9a221400
+              - repo:1