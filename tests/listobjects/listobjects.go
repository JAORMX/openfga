// Package listobjects contains integration tests for the ListObjects and StreamedListObjects APIs.
package listobjects

import (
	"context"
	"errors"
	"fmt"
	"io"
	"math"
	"testing"

	v1parser "github.com/craigpastro/openfga-dsl-parser"
	parser "github.com/craigpastro/openfga-dsl-parser/v2"
	openfgav1 "github.com/openfga/api/proto/openfga/v1"
	"github.com/openfga/openfga/assets"
	"github.com/openfga/openfga/pkg/tuple"
	"github.com/openfga/openfga/pkg/typesystem"
	"github.com/openfga/openfga/tests/check"
	"github.com/stretchr/testify/require"
	"google.golang.org/grpc"
	"google.golang.org/grpc/status"
	"gopkg.in/yaml.v3"
)

var writeMaxChunkSize = 40 // chunk write requests into a chunks of this max size

type individualTest struct {
	Name   string
	Stages []*stage
}

type listObjectTests struct {
	Tests []individualTest
}

type testParams struct {
	schemaVersion string
	client        ClientInterface
}

// stage is a stage of a test. All stages will be run in a single store.
type stage struct {
	Model                string
	Tuples               []*openfgav1.TupleKey
	ListObjectAssertions []*assertion `yaml:"listObjectsAssertions"`
}

type assertion struct {
	Request          *openfgav1.ListObjectsRequest
	ContextualTuples []*openfgav1.TupleKey `yaml:"contextualTuples"`
	Expectation      []string
	ErrorCode        int `yaml:"errorCode"` // If ErrorCode is non-zero then we expect that the ListObjects call failed.
}

// ClientInterface defines interface for running ListObjects and StreamedListObjects tests
type ClientInterface interface {
	check.ClientInterface
	ListObjects(ctx context.Context, in *openfgav1.ListObjectsRequest, opts ...grpc.CallOption) (*openfgav1.ListObjectsResponse, error)
	StreamedListObjects(ctx context.Context, in *openfgav1.StreamedListObjectsRequest, opts ...grpc.CallOption) (openfgav1.OpenFGAService_StreamedListObjectsClient, error)
}

// RunAllTests will invoke all list objects tests
func RunAllTests(t *testing.T, client ClientInterface) {
	t.Run("RunAll", func(t *testing.T) {
		t.Run("ListObjects", func(t *testing.T) {
			t.Parallel()
			testListObjects(t, client)
		})
	})
}

func testListObjects(t *testing.T, client ClientInterface) {
	t.Run("Schema1_1", func(t *testing.T) {
		t.Parallel()
		runSchema1_1ListObjectsTests(t, client)
	})
}

func runSchema1_1ListObjectsTests(t *testing.T, client ClientInterface) {
	runTests(t, testParams{typesystem.SchemaVersion1_1, client})
}

func runTests(t *testing.T, params testParams) {
	var b []byte
	var err error
	schemaVersion := params.schemaVersion
	if schemaVersion == typesystem.SchemaVersion1_1 {
		b, err = assets.EmbedTests.ReadFile("tests/consolidated_1_1_tests.yaml")
	}
	require.NoError(t, err)

	var testCases listObjectTests
	err = yaml.Unmarshal(b, &testCases)
	require.NoError(t, err)

	for _, test := range testCases.Tests {
		test := test
		runTest(t, test, params, false)
		runTest(t, test, params, true)
	}
}

func runTest(t *testing.T, test individualTest, params testParams, contextTupleTest bool) {
	schemaVersion := params.schemaVersion
	client := params.client
	ctx := context.Background()
	name := test.Name

	if contextTupleTest {
		name += "_ctxTuples"
	}

	t.Run(name, func(t *testing.T) {
		if contextTupleTest && len(test.Stages) > 1 {
			// we don't want to run special contextual tuples test for these cases
			// as multi-stages test has expectation tuples are in system
			t.Skipf("multi-stages test has expectation tuples are in system")
		}

		t.Parallel()
		resp, err := client.CreateStore(ctx, &openfgav1.CreateStoreRequest{Name: name})
		require.NoError(t, err)

		storeID := resp.GetId()

		for _, stage := range test.Stages {
			// arrange: write model
			var typedefs []*openfgav1.TypeDefinition
			if schemaVersion == typesystem.SchemaVersion1_1 {
				typedefs = parser.MustParse(stage.Model)
			} else {
				typedefs = v1parser.MustParse(stage.Model)
			}

			writeModelResponse, err := client.WriteAuthorizationModel(ctx, &openfgav1.WriteAuthorizationModelRequest{
				StoreId:         storeID,
				SchemaVersion:   schemaVersion,
				TypeDefinitions: typedefs,
			})
			require.NoError(t, err)

			tuples := stage.Tuples
			tuplesLength := len(tuples)
			// arrange: write tuples
			if tuplesLength > 0 && !contextTupleTest {
				for i := 0; i < tuplesLength; i += writeMaxChunkSize {
					end := int(math.Min(float64(i+writeMaxChunkSize), float64(tuplesLength)))
					writeChunk := (tuples)[i:end]
					_, err = client.Write(ctx, &openfgav1.WriteRequest{
						StoreId:              storeID,
						AuthorizationModelId: writeModelResponse.AuthorizationModelId,
						Writes:               &openfgav1.TupleKeys{TupleKeys: writeChunk},
					})
					require.NoError(t, err)
				}
			}

			for _, assertion := range stage.ListObjectAssertions {
				detailedInfo := fmt.Sprintf("ListObject request: %s. Model: %s. Tuples: %s. Contextual tuples: %s", assertion.Request, stage.Model, stage.Tuples, assertion.ContextualTuples)

				ctxTuples := assertion.ContextualTuples
				if contextTupleTest {
					ctxTuples = append(ctxTuples, stage.Tuples...)
				}

				// assert 1: on regular list objects endpoint
				resp, err := client.ListObjects(ctx, &openfgav1.ListObjectsRequest{
					StoreId:              storeID,
					AuthorizationModelId: writeModelResponse.AuthorizationModelId,
					Type:                 assertion.Request.Type,
					Relation:             assertion.Request.Relation,
					User:                 assertion.Request.User,
					ContextualTuples: &openfgav1.ContextualTupleKeys{
						TupleKeys: ctxTuples,
					},
				})

				if assertion.ErrorCode == 0 {
					require.NoError(t, err, detailedInfo)
					require.ElementsMatch(t, assertion.Expectation, resp.Objects, detailedInfo)
				} else {
					require.Error(t, err, detailedInfo)
					e, ok := status.FromError(err)
					require.True(t, ok, detailedInfo)
					require.Equal(t, assertion.ErrorCode, int(e.Code()), detailedInfo)
				}

				// assert 2: on streaming list objects endpoint
				done := make(chan struct{})
				var streamedObjectIds []string

				clientStream, err := client.StreamedListObjects(ctx, &openfgav1.StreamedListObjectsRequest{
					StoreId:              storeID,
					AuthorizationModelId: writeModelResponse.AuthorizationModelId,
					Type:                 assertion.Request.Type,
					Relation:             assertion.Request.Relation,
					User:                 assertion.Request.User,
					ContextualTuples: &openfgav1.ContextualTupleKeys{
						TupleKeys: ctxTuples,
					},
				}, []grpc.CallOption{}...)
				require.NoError(t, err)

				var streamingErr error
				var streamingResp *openfgav1.StreamedListObjectsResponse
				go func() {
					for {
						streamingResp, streamingErr = clientStream.Recv()
						if streamingErr == nil {
							streamedObjectIds = append(streamedObjectIds, streamingResp.Object)
						} else {
							if errors.Is(streamingErr, io.EOF) {
								streamingErr = nil
							}
							break
						}
					}
					done <- struct{}{}
				}()
				<-done

				if assertion.ErrorCode == 0 {
					require.NoError(t, streamingErr, detailedInfo)
					require.ElementsMatch(t, assertion.Expectation, streamedObjectIds, detailedInfo)
				} else {
					require.Error(t, streamingErr, detailedInfo)
					e, ok := status.FromError(streamingErr)
					require.True(t, ok, detailedInfo)
					require.Equal(t, assertion.ErrorCode, int(e.Code()), detailedInfo)
				}

				if assertion.ErrorCode == 0 {
					// assert 3: each object in the response of ListObjects should return check -> true
					for _, object := range resp.Objects {
						checkResp, err := client.Check(ctx, &openfgav1.CheckRequest{
<<<<<<< HEAD
							StoreId:  storeID,
							TupleKey: tuple.NewCheckRequestTupleKey(object, assertion.Request.Relation, assertion.Request.User),
=======
							StoreId:              storeID,
							AuthorizationModelId: writeModelResponse.AuthorizationModelId,
							TupleKey:             tuple.NewTupleKey(object, assertion.Request.Relation, assertion.Request.User),
>>>>>>> 52565607
							ContextualTuples: &openfgav1.ContextualTupleKeys{
								TupleKeys: ctxTuples,
							},
						})
						require.NoError(t, err, detailedInfo)
						require.True(t, checkResp.Allowed, detailedInfo)
					}
				}
			}
		}
	})
}<|MERGE_RESOLUTION|>--- conflicted
+++ resolved
@@ -233,14 +233,9 @@
 					// assert 3: each object in the response of ListObjects should return check -> true
 					for _, object := range resp.Objects {
 						checkResp, err := client.Check(ctx, &openfgav1.CheckRequest{
-<<<<<<< HEAD
-							StoreId:  storeID,
-							TupleKey: tuple.NewCheckRequestTupleKey(object, assertion.Request.Relation, assertion.Request.User),
-=======
 							StoreId:              storeID,
+							TupleKey:             tuple.NewCheckRequestTupleKey(object, assertion.Request.Relation, assertion.Request.User),
 							AuthorizationModelId: writeModelResponse.AuthorizationModelId,
-							TupleKey:             tuple.NewTupleKey(object, assertion.Request.Relation, assertion.Request.User),
->>>>>>> 52565607
 							ContextualTuples: &openfgav1.ContextualTupleKeys{
 								TupleKeys: ctxTuples,
 							},
