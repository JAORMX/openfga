--- conflicted
+++ resolved
@@ -180,16 +180,11 @@
 					end := int(math.Min(float64(i+writeMaxChunkSize), float64(tuplesLength)))
 					writeChunk := (tuples)[i:end]
 					_, err = client.Write(ctx, &openfgav1.WriteRequest{
-<<<<<<< HEAD
-						StoreId: storeID,
+						StoreId:              storeID,
+						AuthorizationModelId: writeModelResponse.AuthorizationModelId,
 						Writes: &openfgav1.WriteRequestTupleKeys{
 							TupleKeys: writeChunk,
 						},
-=======
-						StoreId:              storeID,
-						AuthorizationModelId: writeModelResponse.AuthorizationModelId,
-						Writes:               &openfgav1.TupleKeys{TupleKeys: writeChunk},
->>>>>>> e99b6829
 					})
 					require.NoError(t, err)
 				}
