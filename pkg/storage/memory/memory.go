--- conflicted
+++ resolved
@@ -511,26 +511,13 @@
 	return &staticIterator{records: matches}, nil
 }
 
-<<<<<<< HEAD
-func findAuthorizationModelByID(id string, configurations map[string]*AuthorizationModelEntry) (*typesystem.TypeSystem, bool) {
-	var nsc *openfgav1.AuthorizationModel
-
-	if id == "" {
-		// find latest
-		for _, entry := range configurations {
-			if entry.latest {
-				nsc = entry.model
-				break
-			}
-=======
 func findAuthorizationModelByID(
 	id string,
 	configurations map[string]*AuthorizationModelEntry,
-) (*openfgav1.AuthorizationModel, bool) {
+) (*typesystem.TypeSystem, bool) {
 	if id != "" {
 		if entry, ok := configurations[id]; ok {
-			return entry.model, true
->>>>>>> ad04038a
+			return typesystem.New(entry.model), true
 		}
 
 		return nil, false
@@ -538,27 +525,15 @@
 
 	for _, entry := range configurations {
 		if entry.latest {
-			return entry.model, true
-		}
-	}
-<<<<<<< HEAD
-	return typesystem.New(nsc), true
+			return typesystem.New(entry.model), true
+		}
+	}
+
+	return nil, false
 }
 
 // ReadAuthorizationModel See storage.AuthorizationModelBackend.ReadAuthorizationModel
 func (s *MemoryBackend) ReadAuthorizationModel(ctx context.Context, store string, id string) (*typesystem.TypeSystem, error) {
-=======
-
-	return nil, false
-}
-
-// ReadAuthorizationModel see [storage.AuthorizationModelReadBackend].ReadAuthorizationModel.
-func (s *MemoryBackend) ReadAuthorizationModel(
-	ctx context.Context,
-	store string,
-	id string,
-) (*openfgav1.AuthorizationModel, error) {
->>>>>>> ad04038a
 	_, span := tracer.Start(ctx, "memory.ReadAuthorizationModel")
 	defer span.End()
 
