// Package sqlcommon contains utility functions shared among all SQL data stores.
package sqlcommon

import (
	"context"
	"database/sql"
	"encoding/json"
	"errors"
	"fmt"
	"strings"
	"time"

	sq "github.com/Masterminds/squirrel"
	"github.com/go-sql-driver/mysql"
	"github.com/oklog/ulid/v2"
	openfgav1 "github.com/openfga/api/proto/openfga/v1"
	"github.com/openfga/openfga/pkg/logger"
	"github.com/openfga/openfga/pkg/storage"
	tupleUtils "github.com/openfga/openfga/pkg/tuple"
	"github.com/pressly/goose/v3"
	"google.golang.org/protobuf/proto"
	"google.golang.org/protobuf/types/known/timestamppb"
)

<<<<<<< HEAD
=======
// TODO everytime we add a migration we have to update this. Is there a better way?
>>>>>>> df022fbf
const latestDBVersion = 6

type Config struct {
	Username               string
	Password               string
	Logger                 logger.Logger
	MaxTuplesPerWriteField int
	MaxTypesPerModelField  int

	MaxOpenConns    int
	MaxIdleConns    int
	ConnMaxIdleTime time.Duration
	ConnMaxLifetime time.Duration
}

type DatastoreOption func(*Config)

func WithUsername(username string) DatastoreOption {
	return func(config *Config) {
		config.Username = username
	}
}

func WithPassword(password string) DatastoreOption {
	return func(config *Config) {
		config.Password = password
	}
}

func WithLogger(l logger.Logger) DatastoreOption {
	return func(cfg *Config) {
		cfg.Logger = l
	}
}

func WithMaxTuplesPerWrite(maxTuples int) DatastoreOption {
	return func(cfg *Config) {
		cfg.MaxTuplesPerWriteField = maxTuples
	}
}

func WithMaxTypesPerAuthorizationModel(maxTypes int) DatastoreOption {
	return func(cfg *Config) {
		cfg.MaxTypesPerModelField = maxTypes
	}
}

func WithMaxOpenConns(c int) DatastoreOption {
	return func(cfg *Config) {
		cfg.MaxOpenConns = c
	}
}

func WithMaxIdleConns(c int) DatastoreOption {
	return func(cfg *Config) {
		cfg.MaxIdleConns = c
	}
}

func WithConnMaxIdleTime(d time.Duration) DatastoreOption {
	return func(cfg *Config) {
		cfg.ConnMaxIdleTime = d
	}
}

func WithConnMaxLifetime(d time.Duration) DatastoreOption {
	return func(cfg *Config) {
		cfg.ConnMaxLifetime = d
	}
}

func NewConfig(opts ...DatastoreOption) *Config {
	cfg := &Config{}

	for _, opt := range opts {
		opt(cfg)
	}

	if cfg.Logger == nil {
		cfg.Logger = logger.NewNoopLogger()
	}

	if cfg.MaxTuplesPerWriteField == 0 {
		cfg.MaxTuplesPerWriteField = storage.DefaultMaxTuplesPerWrite
	}

	if cfg.MaxTypesPerModelField == 0 {
		cfg.MaxTypesPerModelField = storage.DefaultMaxTypesPerAuthorizationModel
	}

	return cfg
}

type TupleRecord struct {
	Store          string
	ObjectType     string
	ObjectID       string
	Relation       string
	UserObjectType string
	UserObjectID   string
	UserRelation   string
	Ulid           string
	InsertedAt     time.Time
}

func (t *TupleRecord) AsTuple() *openfgav1.Tuple {
	return &openfgav1.Tuple{
		Key: &openfgav1.TupleKey{
			Object:   tupleUtils.BuildObject(t.ObjectType, t.ObjectID),
			Relation: t.Relation,
			User:     tupleUtils.FromUserParts(t.UserObjectType, t.UserObjectID, t.UserRelation),
		},
		Timestamp: timestamppb.New(t.InsertedAt),
	}
}

type ContToken struct {
	Ulid       string `json:"ulid"`
	ObjectType string `json:"ObjectType"`
}

func NewContToken(ulid, objectType string) *ContToken {
	return &ContToken{
		Ulid:       ulid,
		ObjectType: objectType,
	}
}

func UnmarshallContToken(from string) (*ContToken, error) {
	var token ContToken
	if err := json.Unmarshal([]byte(from), &token); err != nil {
		return nil, storage.ErrInvalidContinuationToken
	}
	return &token, nil
}

type SQLTupleIterator struct {
	rows     *sql.Rows
	resultCh chan *TupleRecord
	errCh    chan error
}

var _ storage.TupleIterator = (*SQLTupleIterator)(nil)

// NewSQLTupleIterator returns a SQL tuple iterator
func NewSQLTupleIterator(rows *sql.Rows) *SQLTupleIterator {
	return &SQLTupleIterator{
		rows:     rows,
		resultCh: make(chan *TupleRecord, 1),
		errCh:    make(chan error, 1),
	}
}

func (t *SQLTupleIterator) next() (*TupleRecord, error) {
	if !t.rows.Next() {
		if err := t.rows.Err(); err != nil {
			return nil, err
		}
		return nil, storage.ErrIteratorDone
	}

	var record TupleRecord
	err := t.rows.Scan(&record.Store, &record.ObjectType, &record.ObjectID, &record.Relation, &record.UserObjectType, &record.UserObjectID, &record.UserRelation, &record.Ulid, &record.InsertedAt)
	if err != nil {
		return nil, err
	}

	return &record, nil
}

// ToArray converts the tupleIterator to an []*openfgav1.Tuple and a possibly empty continuation token. If the
// continuation token exists it is the ulid of the last element of the returned array.
func (t *SQLTupleIterator) ToArray(opts storage.PaginationOptions) ([]*openfgav1.Tuple, []byte, error) {
	var res []*openfgav1.Tuple
	for i := 0; i < opts.PageSize; i++ {
		tupleRecord, err := t.next()
		if err != nil {
			if err == storage.ErrIteratorDone {
				return res, nil, nil
			}
			return nil, nil, err
		}
		res = append(res, tupleRecord.AsTuple())
	}

	// Check if we are at the end of the iterator. If we are then we do not need to return a continuation token.
	// This is why we have LIMIT+1 in the query.
	tupleRecord, err := t.next()
	if err != nil {
		if errors.Is(err, storage.ErrIteratorDone) {
			return res, nil, nil
		}
		return nil, nil, err
	}

	contToken, err := json.Marshal(NewContToken(tupleRecord.Ulid, ""))
	if err != nil {
		return nil, nil, err
	}

	return res, contToken, nil
}

func (t *SQLTupleIterator) Next() (*openfgav1.Tuple, error) {
	record, err := t.next()
	if err != nil {
		return nil, err
	}

	return record.AsTuple(), nil
}

func (t *SQLTupleIterator) Stop() {
	t.rows.Close()
}

func HandleSQLError(err error, args ...interface{}) error {
	if errors.Is(err, sql.ErrNoRows) {
		return storage.ErrNotFound
	} else if errors.Is(err, storage.ErrIteratorDone) {
		return err
	} else if strings.Contains(err.Error(), "duplicate key value") { // Postgres
		if len(args) > 0 {
			if tk, ok := args[0].(*openfgav1.TupleKey); ok {
				return storage.InvalidWriteInputError(tk, openfgav1.TupleOperation_TUPLE_OPERATION_WRITE)
			}
		}
		return storage.ErrCollision
	} else if me, ok := err.(*mysql.MySQLError); ok && me.Number == 1062 {
		if len(args) > 0 {
			if tk, ok := args[0].(*openfgav1.TupleKey); ok {
				return storage.InvalidWriteInputError(tk, openfgav1.TupleOperation_TUPLE_OPERATION_WRITE)
			}
		}
		return storage.ErrCollision
	}

	return fmt.Errorf("sql error: %w", err)
}

// DBInfo encapsulates DB information for use in common method
type DBInfo struct {
	db      *sql.DB
	stbl    sq.StatementBuilderType
	sqlTime interface{}
}

// NewDBInfo constructs a DBInfo objet
func NewDBInfo(db *sql.DB, stbl sq.StatementBuilderType, sqlTime interface{}) *DBInfo {
	return &DBInfo{
		db:      db,
		stbl:    stbl,
		sqlTime: sqlTime,
	}
}

// Write provides the common method for writing to database across sql storage
func Write(ctx context.Context, dbInfo *DBInfo, store string, deletes storage.Deletes, writes storage.Writes, now time.Time) error {
	txn, err := dbInfo.db.BeginTx(ctx, nil)
	if err != nil {
		return HandleSQLError(err)
	}
	defer func() {
		_ = txn.Rollback()
	}()

	changelogBuilder := dbInfo.stbl.
		Insert("changelog").
		Columns("store", "object_type", "object_id", "relation", "user_object_type", "user_object_id", "user_relation", "operation", "ulid", "inserted_at")

	deleteBuilder := dbInfo.stbl.Delete("tuple")

	for _, tk := range deletes {
		id := ulid.MustNew(ulid.Timestamp(now), ulid.DefaultEntropy()).String()
		objectType, objectID := tupleUtils.SplitObject(tk.GetObject())
		userObjectType, userObjectID, userRelation := tupleUtils.ToUserParts(tk.GetUser())

		res, err := deleteBuilder.
			Where(sq.Eq{
				"store":            store,
				"object_type":      objectType,
				"object_id":        objectID,
				"relation":         tk.GetRelation(),
				"user_object_type": userObjectType,
				"user_object_id":   userObjectID,
				"user_relation":    userRelation,
			}).
			RunWith(txn). // Part of a txn
			ExecContext(ctx)
		if err != nil {
			return HandleSQLError(err, tk)
		}

		rowsAffected, err := res.RowsAffected()
		if err != nil {
			return HandleSQLError(err)
		}

		if rowsAffected != 1 {
			return storage.InvalidWriteInputError(tk, openfgav1.TupleOperation_TUPLE_OPERATION_DELETE)
		}

<<<<<<< HEAD
		changelogBuilder = changelogBuilder.Values(store, objectType, objectID, tk.GetRelation(), userObjectType, userObjectID, userRelation, openfgapb.TupleOperation_TUPLE_OPERATION_DELETE, id, dbInfo.sqlTime)
=======
		changelogBuilder = changelogBuilder.Values(store, objectType, objectID, tk.GetRelation(), tk.GetUser(), userObjectType, userObjectID, userRelation, openfgav1.TupleOperation_TUPLE_OPERATION_DELETE, id, dbInfo.sqlTime)
>>>>>>> df022fbf
	}

	insertBuilder := dbInfo.stbl.
		Insert("tuple").
		Columns("store", "object_type", "object_id", "relation", "user_object_type", "user_object_id", "user_relation", "ulid", "inserted_at")

	for _, tk := range writes {
		id := ulid.MustNew(ulid.Timestamp(now), ulid.DefaultEntropy()).String()
		objectType, objectID := tupleUtils.SplitObject(tk.GetObject())
		userObjectType, userObjectID, userRelation := tupleUtils.ToUserParts(tk.GetUser())

		_, err = insertBuilder.
			Values(store, objectType, objectID, tk.GetRelation(), userObjectType, userObjectID, userRelation, id, dbInfo.sqlTime).
			RunWith(txn). // Part of a txn
			ExecContext(ctx)
		if err != nil {
			return HandleSQLError(err, tk)
		}

<<<<<<< HEAD
		changelogBuilder = changelogBuilder.Values(store, objectType, objectID, tk.GetRelation(), userObjectType, userObjectID, userRelation, openfgapb.TupleOperation_TUPLE_OPERATION_WRITE, id, dbInfo.sqlTime)
=======
		changelogBuilder = changelogBuilder.Values(store, objectType, objectID, tk.GetRelation(), tk.GetUser(), userObjectType, userObjectID, userRelation, openfgav1.TupleOperation_TUPLE_OPERATION_WRITE, id, dbInfo.sqlTime)
>>>>>>> df022fbf
	}

	if len(writes) > 0 || len(deletes) > 0 {
		_, err := changelogBuilder.RunWith(txn).ExecContext(ctx) // Part of a txn
		if err != nil {
			return HandleSQLError(err)
		}
	}

	if err := txn.Commit(); err != nil {
		return HandleSQLError(err)
	}

	return nil
}

func WriteAuthorizationModel(ctx context.Context, dbInfo *DBInfo, store string, model *openfgav1.AuthorizationModel) error {
	schemaVersion := model.GetSchemaVersion()
	typeDefinitions := model.GetTypeDefinitions()

	if len(typeDefinitions) < 1 {
		return nil
	}

	pbdata, err := proto.Marshal(model)
	if err != nil {
		return err
	}

	sb := dbInfo.stbl.
		Insert("authorization_model").
		Columns("store", "authorization_model_id", "schema_version", "type", "type_definition", "serialized_protobuf")

	for _, td := range typeDefinitions {
		marshalledTypeDef, err := proto.Marshal(td)
		if err != nil {
			return err
		}

		sb = sb.Values(store, model.Id, schemaVersion, td.GetType(), marshalledTypeDef, pbdata)
	}

	_, err = sb.ExecContext(ctx)
	if err != nil {
		return HandleSQLError(err)
	}

	return nil
}

func ReadAuthorizationModel(ctx context.Context, dbInfo *DBInfo, store, modelID string) (*openfgav1.AuthorizationModel, error) {
	rows, err := dbInfo.stbl.
		Select("schema_version", "type", "type_definition", "serialized_protobuf").
		From("authorization_model").
		Where(sq.Eq{
			"store":                  store,
			"authorization_model_id": modelID,
		}).
		QueryContext(ctx)
	if err != nil {
		return nil, HandleSQLError(err)
	}
	defer rows.Close()

	var schemaVersion string
	var typeDefs []*openfgav1.TypeDefinition
	for rows.Next() {
		var typeName string
		var marshalledTypeDef []byte
		var marshalledModel []byte
		err = rows.Scan(&schemaVersion, &typeName, &marshalledTypeDef, &marshalledModel)
		if err != nil {
			return nil, HandleSQLError(err)
		}

		if len(marshalledModel) > 0 {
			// Prefer building an authorization model from the first row that has it available.
			var model openfgav1.AuthorizationModel
			if err := proto.Unmarshal(marshalledModel, &model); err != nil {
				return nil, err
			}

			return &model, nil
		}

		var typeDef openfgav1.TypeDefinition
		if err := proto.Unmarshal(marshalledTypeDef, &typeDef); err != nil {
			return nil, err
		}

		typeDefs = append(typeDefs, &typeDef)
	}

	if err := rows.Err(); err != nil {
		return nil, HandleSQLError(err)
	}

	if len(typeDefs) == 0 {
		return nil, storage.ErrNotFound
	}

	return &openfgav1.AuthorizationModel{
		SchemaVersion:   schemaVersion,
		Id:              modelID,
		TypeDefinitions: typeDefs,
	}, nil
}

// IsReady returns true if the connection to the datastore is successful and the latest migration available has run
func IsReady(ctx context.Context, db *sql.DB) (bool, error) {
	ctx, cancel := context.WithTimeout(ctx, 2*time.Second)
	defer cancel()

	if err := db.PingContext(ctx); err != nil {
		return false, err
	}

	currentVersion, err := goose.GetDBVersion(db)
	if err != nil {
		return false, err
	}

	if currentVersion != latestDBVersion {
		return false, fmt.Errorf("database version is %d but expected latest %d", currentVersion, latestDBVersion)
	}

	return true, nil
}<|MERGE_RESOLUTION|>--- conflicted
+++ resolved
@@ -22,11 +22,8 @@
 	"google.golang.org/protobuf/types/known/timestamppb"
 )
 
-<<<<<<< HEAD
-=======
 // TODO everytime we add a migration we have to update this. Is there a better way?
->>>>>>> df022fbf
-const latestDBVersion = 6
+const latestDBVersion = 7
 
 type Config struct {
 	Username               string
@@ -328,11 +325,7 @@
 			return storage.InvalidWriteInputError(tk, openfgav1.TupleOperation_TUPLE_OPERATION_DELETE)
 		}
 
-<<<<<<< HEAD
-		changelogBuilder = changelogBuilder.Values(store, objectType, objectID, tk.GetRelation(), userObjectType, userObjectID, userRelation, openfgapb.TupleOperation_TUPLE_OPERATION_DELETE, id, dbInfo.sqlTime)
-=======
-		changelogBuilder = changelogBuilder.Values(store, objectType, objectID, tk.GetRelation(), tk.GetUser(), userObjectType, userObjectID, userRelation, openfgav1.TupleOperation_TUPLE_OPERATION_DELETE, id, dbInfo.sqlTime)
->>>>>>> df022fbf
+		changelogBuilder = changelogBuilder.Values(store, objectType, objectID, tk.GetRelation(), userObjectType, userObjectID, userRelation, openfgav1.TupleOperation_TUPLE_OPERATION_DELETE, id, dbInfo.sqlTime)
 	}
 
 	insertBuilder := dbInfo.stbl.
@@ -352,11 +345,7 @@
 			return HandleSQLError(err, tk)
 		}
 
-<<<<<<< HEAD
-		changelogBuilder = changelogBuilder.Values(store, objectType, objectID, tk.GetRelation(), userObjectType, userObjectID, userRelation, openfgapb.TupleOperation_TUPLE_OPERATION_WRITE, id, dbInfo.sqlTime)
-=======
-		changelogBuilder = changelogBuilder.Values(store, objectType, objectID, tk.GetRelation(), tk.GetUser(), userObjectType, userObjectID, userRelation, openfgav1.TupleOperation_TUPLE_OPERATION_WRITE, id, dbInfo.sqlTime)
->>>>>>> df022fbf
+		changelogBuilder = changelogBuilder.Values(store, objectType, objectID, tk.GetRelation(), userObjectType, userObjectID, userRelation, openfgav1.TupleOperation_TUPLE_OPERATION_WRITE, id, dbInfo.sqlTime)
 	}
 
 	if len(writes) > 0 || len(deletes) > 0 {
