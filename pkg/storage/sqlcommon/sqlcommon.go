--- conflicted
+++ resolved
@@ -17,12 +17,8 @@
 	"github.com/openfga/openfga/pkg/logger"
 	"github.com/openfga/openfga/pkg/storage"
 	tupleUtils "github.com/openfga/openfga/pkg/tuple"
-<<<<<<< HEAD
 	"github.com/pressly/goose/v3"
-	openfgapb "go.buf.build/openfga/go/openfga/api/openfga/v1"
-=======
 	"google.golang.org/protobuf/proto"
->>>>>>> 52565607
 	"google.golang.org/protobuf/types/known/timestamppb"
 )
 
@@ -324,13 +320,9 @@
 			return storage.InvalidWriteInputError(tk, openfgav1.TupleOperation_TUPLE_OPERATION_DELETE)
 		}
 
-<<<<<<< HEAD
 		userObjectType, userObjectID, userRelation := tupleUtils.ToUserParts(tk.GetUser())
 
-		changelogBuilder = changelogBuilder.Values(store, objectType, objectID, tk.GetRelation(), tk.GetUser(), userObjectType, userObjectID, userRelation, openfgapb.TupleOperation_TUPLE_OPERATION_DELETE, id, dbInfo.sqlTime)
-=======
-		changelogBuilder = changelogBuilder.Values(store, objectType, objectID, tk.GetRelation(), tk.GetUser(), openfgav1.TupleOperation_TUPLE_OPERATION_DELETE, id, dbInfo.sqlTime)
->>>>>>> 52565607
+		changelogBuilder = changelogBuilder.Values(store, objectType, objectID, tk.GetRelation(), tk.GetUser(), userObjectType, userObjectID, userRelation, openfgav1.TupleOperation_TUPLE_OPERATION_DELETE, id, dbInfo.sqlTime)
 	}
 
 	insertBuilder := dbInfo.stbl.
@@ -350,11 +342,7 @@
 			return HandleSQLError(err, tk)
 		}
 
-<<<<<<< HEAD
-		changelogBuilder = changelogBuilder.Values(store, objectType, objectID, tk.GetRelation(), tk.GetUser(), userObjectType, userObjectID, userRelation, openfgapb.TupleOperation_TUPLE_OPERATION_WRITE, id, dbInfo.sqlTime)
-=======
-		changelogBuilder = changelogBuilder.Values(store, objectType, objectID, tk.GetRelation(), tk.GetUser(), openfgav1.TupleOperation_TUPLE_OPERATION_WRITE, id, dbInfo.sqlTime)
->>>>>>> 52565607
+		changelogBuilder = changelogBuilder.Values(store, objectType, objectID, tk.GetRelation(), tk.GetUser(), userObjectType, userObjectID, userRelation, openfgav1.TupleOperation_TUPLE_OPERATION_WRITE, id, dbInfo.sqlTime)
 	}
 
 	if len(writes) > 0 || len(deletes) > 0 {
@@ -371,7 +359,6 @@
 	return nil
 }
 
-<<<<<<< HEAD
 // IsReady returns true if the connection to the datastore is successful and the latest migration available has run
 func IsReady(ctx context.Context, db *sql.DB) (bool, error) {
 	ctx, cancel := context.WithTimeout(ctx, 2*time.Second)
@@ -391,7 +378,8 @@
 	}
 
 	return true, nil
-=======
+}
+
 func WriteAuthorizationModel(ctx context.Context, dbInfo *DBInfo, store string, model *openfgav1.AuthorizationModel) error {
 	schemaVersion := model.GetSchemaVersion()
 	typeDefinitions := model.GetTypeDefinitions()
@@ -482,5 +470,4 @@
 		Id:              modelID,
 		TypeDefinitions: typeDefs,
 	}, nil
->>>>>>> 52565607
 }