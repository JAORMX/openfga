--- conflicted
+++ resolved
@@ -156,15 +156,12 @@
 	// [objectType] => typeDefinition
 	typeDefinitions map[string]*openfgav1.TypeDefinition
 	// [objectType] => [relationName] => relation
-<<<<<<< HEAD
-	relations     map[string]map[string]*openfgav1.Relation
-	conditions    map[string]*condition.EvaluableCondition
-=======
 	relations map[string]map[string]*openfgav1.Relation
+	// [conditionName] => condition
+	conditions map[string]*condition.EvaluableCondition
 	// [objectType] => [relationName] => TTU relation
 	ttuRelations map[string]map[string][]*openfgav1.TupleToUserset
 
->>>>>>> 65283c2e
 	modelID       string
 	schemaVersion string
 }
@@ -213,11 +210,8 @@
 		schemaVersion:   model.GetSchemaVersion(),
 		typeDefinitions: tds,
 		relations:       relations,
-<<<<<<< HEAD
 		conditions:      uncompiledConditions,
-=======
 		ttuRelations:    ttuRelations,
->>>>>>> 65283c2e
 	}
 }
 
