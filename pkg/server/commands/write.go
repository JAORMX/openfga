package commands

import (
	"context"
	"errors"
	"fmt"

	openfgav1 "github.com/openfga/api/proto/openfga/v1"
	"github.com/openfga/openfga/internal/validation"
	"github.com/openfga/openfga/pkg/logger"
	serverErrors "github.com/openfga/openfga/pkg/server/errors"
	"github.com/openfga/openfga/pkg/storage"
	tupleUtils "github.com/openfga/openfga/pkg/tuple"
	"github.com/openfga/openfga/pkg/typesystem"
)

<<<<<<< HEAD
const (
	IndirectWriteErrorReason = "Attempting to write directly to an indirect only relationship"
)

// WriteCommand is used to Write and Delete tuples. Instances may be safely shared by multiple
// goroutines.
=======
// WriteCommand is used to Write and Delete tuples. Instances may be safely shared by multiple goroutines.
>>>>>>> 1a846a47
type WriteCommand struct {
	logger    logger.Logger
	datastore storage.OpenFGADatastore
}

// NewWriteCommand creates a WriteCommand with specified storage.TupleBackend to use for storage.
func NewWriteCommand(datastore storage.OpenFGADatastore, logger logger.Logger) *WriteCommand {
	return &WriteCommand{
		logger:    logger,
		datastore: datastore,
	}
}

// Execute deletes and writes the specified tuples. Deletes are applied first, then writes.
func (c *WriteCommand) Execute(ctx context.Context, req *openfgav1.WriteRequest) (*openfgav1.WriteResponse, error) {
	if err := c.validateWriteRequest(ctx, req); err != nil {
		return nil, err
	}

	err := c.datastore.Write(
		ctx,
		req.GetStoreId(),
		tupleUtils.ConvertWriteRequestsTupleKeysToTupleKeys(req.GetDeletes()),
		tupleUtils.ConvertWriteRequestsTupleKeysToTupleKeys(req.GetWrites()),
	)
	if err != nil {
		return nil, handleError(err)
	}

	return &openfgav1.WriteResponse{}, nil
}

func (c *WriteCommand) validateWriteRequest(ctx context.Context, req *openfgav1.WriteRequest) error {
	ctx, span := tracer.Start(ctx, "validateWriteRequest")
	defer span.End()

	store := req.GetStoreId()
	modelID := req.GetAuthorizationModelId()
	deletes := tupleUtils.ConvertWriteRequestsTupleKeysToTupleKeys(req.GetDeletes())
	writes := tupleUtils.ConvertWriteRequestsTupleKeysToTupleKeys(req.GetWrites())

	if len(deletes) == 0 && len(writes) == 0 {
		return serverErrors.InvalidWriteInput
	}

	if len(writes) > 0 {
		authModel, err := c.datastore.ReadAuthorizationModel(ctx, store, modelID)
		if err != nil {
			if errors.Is(err, storage.ErrNotFound) {
				return serverErrors.AuthorizationModelNotFound(modelID)
			}
			return err
		}

		if !typesystem.IsSchemaVersionSupported(authModel.GetSchemaVersion()) {
			return serverErrors.ValidationError(typesystem.ErrInvalidSchemaVersion)
		}

		typesys := typesystem.New(authModel)

		for _, tk := range writes {
			err := validation.ValidateTuple(typesys, tk)
			if err != nil {
				return serverErrors.ValidationError(err)
			}
<<<<<<< HEAD

			objectType, _ := tupleUtils.SplitObject(tk.GetObject())

			relation, err := typesys.GetRelation(objectType, tk.GetRelation())
			if err != nil {
				if errors.Is(err, typesystem.ErrObjectTypeUndefined) {
					return serverErrors.TypeNotFound(objectType)
				}

				if errors.Is(err, typesystem.ErrRelationUndefined) {
					return serverErrors.RelationNotFound(tk.GetRelation(), objectType, tk)
				}

				return serverErrors.HandleError("", err)
			}

			// Validate that we are not trying to write to an indirect-only relationship
			if !typesystem.RewriteContainsSelf(relation.GetRewrite()) {
				return serverErrors.HandleTupleValidateError(
					&tupleUtils.IndirectWriteError{Reason: IndirectWriteErrorReason, TupleKey: tk},
				)
			}
=======
>>>>>>> 1a846a47
		}
	}

	for _, tk := range deletes {
		if ok := tupleUtils.IsValidUser(tk.GetUser()); !ok {
			return serverErrors.ValidationError(
				&tupleUtils.InvalidTupleError{
					Cause:    fmt.Errorf("the 'user' field is malformed"),
					TupleKey: tk,
				},
			)
		}
	}

	if err := c.validateNoDuplicatesAndCorrectSize(deletes, writes); err != nil {
		return err
	}

	return nil
}

// validateNoDuplicatesAndCorrectSize ensures the deletes and writes contain no duplicates and length fits.
func (c *WriteCommand) validateNoDuplicatesAndCorrectSize(deletes []*openfgav1.TupleKey, writes []*openfgav1.TupleKey) error {
	tuples := map[string]struct{}{}

	for _, tk := range deletes {
		key := tupleUtils.TupleKeyToString(tk)
		if _, ok := tuples[key]; ok {
			return serverErrors.DuplicateTupleInWrite(tk)
		}
		tuples[key] = struct{}{}
	}

	for _, tk := range writes {
		key := tupleUtils.TupleKeyToString(tk)
		if _, ok := tuples[key]; ok {
			return serverErrors.DuplicateTupleInWrite(tk)
		}
		tuples[key] = struct{}{}
	}

	if len(tuples) > c.datastore.MaxTuplesPerWrite() {
		return serverErrors.ExceededEntityLimit("write operations", c.datastore.MaxTuplesPerWrite())
	}
	return nil
}

func handleError(err error) error {
	if errors.Is(err, storage.ErrTransactionalWriteFailed) {
		return serverErrors.NewInternalError("concurrent write conflict", err)
	} else if errors.Is(err, storage.ErrInvalidWriteInput) {
		return serverErrors.WriteFailedDueToInvalidInput(err)
	}

	return serverErrors.HandleError("", err)
}<|MERGE_RESOLUTION|>--- conflicted
+++ resolved
@@ -14,16 +14,7 @@
 	"github.com/openfga/openfga/pkg/typesystem"
 )
 
-<<<<<<< HEAD
-const (
-	IndirectWriteErrorReason = "Attempting to write directly to an indirect only relationship"
-)
-
-// WriteCommand is used to Write and Delete tuples. Instances may be safely shared by multiple
-// goroutines.
-=======
 // WriteCommand is used to Write and Delete tuples. Instances may be safely shared by multiple goroutines.
->>>>>>> 1a846a47
 type WriteCommand struct {
 	logger    logger.Logger
 	datastore storage.OpenFGADatastore
@@ -89,31 +80,6 @@
 			if err != nil {
 				return serverErrors.ValidationError(err)
 			}
-<<<<<<< HEAD
-
-			objectType, _ := tupleUtils.SplitObject(tk.GetObject())
-
-			relation, err := typesys.GetRelation(objectType, tk.GetRelation())
-			if err != nil {
-				if errors.Is(err, typesystem.ErrObjectTypeUndefined) {
-					return serverErrors.TypeNotFound(objectType)
-				}
-
-				if errors.Is(err, typesystem.ErrRelationUndefined) {
-					return serverErrors.RelationNotFound(tk.GetRelation(), objectType, tk)
-				}
-
-				return serverErrors.HandleError("", err)
-			}
-
-			// Validate that we are not trying to write to an indirect-only relationship
-			if !typesystem.RewriteContainsSelf(relation.GetRewrite()) {
-				return serverErrors.HandleTupleValidateError(
-					&tupleUtils.IndirectWriteError{Reason: IndirectWriteErrorReason, TupleKey: tk},
-				)
-			}
-=======
->>>>>>> 1a846a47
 		}
 	}
 
