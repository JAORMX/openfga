--- conflicted
+++ resolved
@@ -358,49 +358,8 @@
 		attribute.String("edge", req.edge.String()),
 		attribute.String("source.user", req.User.String()),
 	))
-<<<<<<< HEAD
-	defer span.End()
-
-	store := req.storeID
-
-	targetObjectType := req.targetObjectRef.GetType()
-	targetObjectRel := req.targetObjectRef.GetRelation()
-
-	var userFilter []*openfgav1.ObjectRelation
-
-	// a TTU edge can only have a userset as a source node
-	// e.g. 'group:eng#member'
-	if val, ok := req.sourceUserRef.(*UserRefObjectRelation); ok {
-		userFilter = append(userFilter, &openfgav1.ObjectRelation{
-			Object: val.ObjectRelation.Object,
-		})
-	} else {
-		panic("unexpected source for reverse expansion of tuple to userset")
-	}
-
-	combinedTupleReader := storagewrappers.NewContextualTupleReader(c.datastore, req.contextualTuples)
-
-	// find all tuples of the form req.edge.TargetReference.Type:...#req.edge.TuplesetRelation@req.sourceUserRef
-	iter, err := combinedTupleReader.ReadStartingWithUser(ctx, store, storage.ReadStartingWithUserFilter{
-		ObjectType: req.edge.TargetReference.GetType(),
-		Relation:   req.edge.TuplesetRelation.GetRelation(),
-		UserFilter: userFilter,
-	})
-	atomic.AddUint32(resolutionMetadata.QueryCount, 1)
-	if err != nil {
-		return err
-	}
-	defer iter.Stop()
-
-	subg, subgctx := errgroup.WithContext(ctx)
-	subg.SetLimit(int(c.resolveNodeBreadthLimit))
-
-	for {
-		t, err := iter.Next()
-=======
 	var err error
 	defer func() {
->>>>>>> c0eee0da
 		if err != nil {
 			telemetry.TraceError(span, err)
 		}
@@ -494,11 +453,7 @@
 		panic("unsupported edge type")
 	}
 
-<<<<<<< HEAD
-	combinedTupleReader := storagewrappers.NewContextualTupleReader(c.datastore, req.contextualTuples)
-=======
 	combinedTupleReader := storagewrappers.NewCombinedTupleReader(c.datastore, req.ContextualTuples)
->>>>>>> c0eee0da
 
 	// find all tuples of the form req.edge.TargetReference.Type:...#relationFilter@userFilter
 	iter, err := combinedTupleReader.ReadStartingWithUser(ctx, req.StoreID, storage.ReadStartingWithUserFilter{
