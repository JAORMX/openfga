// Package reverseexpand contains the code that handles the ReverseExpand API
package reverseexpand

import (
	"context"
	"errors"
	"fmt"
	"sync"
	"sync/atomic"

	"github.com/hashicorp/go-multierror"
	openfgav1 "github.com/openfga/api/proto/openfga/v1"
	"github.com/sourcegraph/conc/pool"
	"go.opentelemetry.io/otel"
	"go.opentelemetry.io/otel/attribute"
	"go.opentelemetry.io/otel/trace"
	"google.golang.org/protobuf/types/known/structpb"

	"github.com/openfga/openfga/pkg/logger"

	"github.com/openfga/openfga/internal/condition"
	"github.com/openfga/openfga/internal/condition/eval"
	"github.com/openfga/openfga/internal/graph"
	serverconfig "github.com/openfga/openfga/internal/server/config"
	"github.com/openfga/openfga/internal/validation"
	"github.com/openfga/openfga/pkg/storage"
	"github.com/openfga/openfga/pkg/storage/storagewrappers"
	"github.com/openfga/openfga/pkg/telemetry"
	"github.com/openfga/openfga/pkg/tuple"
	"github.com/openfga/openfga/pkg/typesystem"
)

var tracer = otel.Tracer("openfga/pkg/server/commands/reverse_expand")

type ReverseExpandRequest struct {
	StoreID          string
	ObjectType       string
	Relation         string
	User             IsUserRef
	ContextualTuples []*openfgav1.TupleKey
	Context          *structpb.Struct

	edge *graph.RelationshipEdge
}

type IsUserRef interface {
	isUserRef()
	GetObjectType() string
	String() string
}

type UserRefObject struct {
	Object *openfgav1.Object
}

var _ IsUserRef = (*UserRefObject)(nil)

func (u *UserRefObject) isUserRef() {}

func (u *UserRefObject) GetObjectType() string {
	return u.Object.Type
}

func (u *UserRefObject) String() string {
	return tuple.BuildObject(u.Object.GetType(), u.Object.GetId())
}

type UserRefTypedWildcard struct {
	Type string
}

var _ IsUserRef = (*UserRefTypedWildcard)(nil)

func (*UserRefTypedWildcard) isUserRef() {}

func (u *UserRefTypedWildcard) GetObjectType() string {
	return u.Type
}

func (u *UserRefTypedWildcard) String() string {
	return fmt.Sprintf("%s:*", u.Type)
}

type UserRefObjectRelation struct {
	ObjectRelation *openfgav1.ObjectRelation
	Condition      *openfgav1.RelationshipCondition
}

func (*UserRefObjectRelation) isUserRef() {}

func (u *UserRefObjectRelation) GetObjectType() string {
	return tuple.GetType(u.ObjectRelation.Object)
}

func (u *UserRefObjectRelation) String() string {
	return tuple.ToObjectRelationString(
		u.ObjectRelation.GetObject(),
		u.ObjectRelation.GetRelation(),
	)
}

type UserRef struct {

	// Types that are assignable to Ref
	//  *UserRef_Object
	//  *UserRef_TypedWildcard
	//  *UserRef_ObjectRelation
	Ref IsUserRef
}

type ReverseExpandQuery struct {
<<<<<<< HEAD
	datastore               storage.Reader
=======
	logger                  logger.Logger
	datastore               storage.RelationshipTupleReader
>>>>>>> ad04038a
	typesystem              *typesystem.TypeSystem
	resolveNodeLimit        uint32
	resolveNodeBreadthLimit uint32

	// visitedUsersetsMap map prevents visiting the same userset through the same edge twice
	visitedUsersetsMap *sync.Map
	// candidateObjectsMap map prevents returning the same object twice
	candidateObjectsMap *sync.Map
}

type ReverseExpandQueryOption func(d *ReverseExpandQuery)

func WithResolveNodeLimit(limit uint32) ReverseExpandQueryOption {
	return func(d *ReverseExpandQuery) {
		d.resolveNodeLimit = limit
	}
}

func WithResolveNodeBreadthLimit(limit uint32) ReverseExpandQueryOption {
	return func(d *ReverseExpandQuery) {
		d.resolveNodeBreadthLimit = limit
	}
}

func NewReverseExpandQuery(ds storage.Reader, ts *typesystem.TypeSystem, opts ...ReverseExpandQueryOption) *ReverseExpandQuery {
	query := &ReverseExpandQuery{
		logger:                  logger.NewNoopLogger(),
		datastore:               ds,
		typesystem:              ts,
		resolveNodeLimit:        serverconfig.DefaultResolveNodeLimit,
		resolveNodeBreadthLimit: serverconfig.DefaultResolveNodeBreadthLimit,
		candidateObjectsMap:     new(sync.Map),
		visitedUsersetsMap:      new(sync.Map),
	}

	for _, opt := range opts {
		opt(query)
	}

	return query
}

type ConditionalResultStatus int

const (
	RequiresFurtherEvalStatus ConditionalResultStatus = iota
	NoFurtherEvalStatus
)

type ReverseExpandResult struct {
	Object       string
	ResultStatus ConditionalResultStatus
}

type ResolutionMetadata struct {
	QueryCount *uint32
}

func NewResolutionMetadata() *ResolutionMetadata {
	return &ResolutionMetadata{
		QueryCount: new(uint32),
	}
}

func WithLogger(logger logger.Logger) ReverseExpandQueryOption {
	return func(d *ReverseExpandQuery) {
		d.logger = logger
	}
}

// Execute yields all the objects of the provided objectType that the
// given user possibly has, a specific relation with and sends those
// objects to resultChan. It MUST guarantee no duplicate objects sent.
//
// This function respects context timeouts and cancellations. If an
// error is encountered (e.g. context timeout) before resolving all
// objects, then the provided channel will NOT be closed, and it will
// send the error through the channel.
//
// If no errors occur, then Execute will yield all of the objects on
// the provided channel and then close the channel to signal that it
// is done.
func (c *ReverseExpandQuery) Execute(
	ctx context.Context,
	req *ReverseExpandRequest,
	resultChan chan<- *ReverseExpandResult,
	resolutionMetadata *ResolutionMetadata,
) error {
	err := c.execute(ctx, req, resultChan, false, resolutionMetadata)
	if err != nil {
		return err
	}

	close(resultChan)
	return nil
}

func (c *ReverseExpandQuery) execute(
	ctx context.Context,
	req *ReverseExpandRequest,
	resultChan chan<- *ReverseExpandResult,
	intersectionOrExclusionInPreviousEdges bool,
	resolutionMetadata *ResolutionMetadata,
) error {
	if ctx.Err() != nil {
		return ctx.Err()
	}

	ctx, span := tracer.Start(ctx, "reverseExpand.Execute", trace.WithAttributes(
		attribute.String("target_type", req.ObjectType),
		attribute.String("target_relation", req.Relation),
		attribute.String("source", req.User.String()),
	))
	defer span.End()

	if req.edge != nil {
		span.SetAttributes(attribute.String("edge", req.edge.String()))
	}

	depth, ok := graph.ResolutionDepthFromContext(ctx)
	if !ok {
		ctx = graph.ContextWithResolutionDepth(ctx, 0)
	} else {
		if depth >= c.resolveNodeLimit {
			return graph.ErrResolutionDepthExceeded
		}

		ctx = graph.ContextWithResolutionDepth(ctx, depth+1)
	}

	var sourceUserRef *openfgav1.RelationReference
	var sourceUserType, sourceUserObj string

	// e.g. 'user:bob'
	if val, ok := req.User.(*UserRefObject); ok {
		sourceUserType = val.Object.GetType()
		sourceUserObj = tuple.BuildObject(sourceUserType, val.Object.GetId())
		sourceUserRef = typesystem.DirectRelationReference(sourceUserType, "")
	}

	// e.g. 'user:*'
	if val, ok := req.User.(*UserRefTypedWildcard); ok {
		sourceUserType = val.Type
		sourceUserRef = typesystem.WildcardRelationReference(sourceUserType)
	}

	// e.g. 'group:eng#member'
	if val, ok := req.User.(*UserRefObjectRelation); ok {
		sourceUserType = tuple.GetType(val.ObjectRelation.GetObject())
		sourceUserObj = val.ObjectRelation.Object
		sourceUserRef = typesystem.DirectRelationReference(sourceUserType, val.ObjectRelation.GetRelation())

		if req.edge != nil {
			key := fmt.Sprintf("%s#%s", sourceUserObj, req.edge.String())
			if _, loaded := c.visitedUsersetsMap.LoadOrStore(key, struct{}{}); loaded {
				// we've already visited this userset through this edge, exit to avoid an infinite cycle
				return nil
			}

			sourceUserRel := val.ObjectRelation.GetRelation()

			if sourceUserType == req.ObjectType && sourceUserRel == req.Relation {
				if err := c.trySendCandidate(ctx, intersectionOrExclusionInPreviousEdges, sourceUserObj, resultChan); err != nil {
					return err
				}
			}
		}
	}

	targetObjRef := typesystem.DirectRelationReference(req.ObjectType, req.Relation)

	g := graph.New(c.typesystem)

	edges, err := g.GetPrunedRelationshipEdges(targetObjRef, sourceUserRef)
	if err != nil {
		return err
	}

	pool := pool.New().WithContext(ctx)
	pool.WithCancelOnError()
	pool.WithFirstError()
	pool.WithMaxGoroutines(int(c.resolveNodeBreadthLimit))
	var errs *multierror.Error

LoopOnEdges:
	for _, edge := range edges {
		innerLoopEdge := edge
		intersectionOrExclusionInPreviousEdges := intersectionOrExclusionInPreviousEdges || innerLoopEdge.TargetReferenceInvolvesIntersectionOrExclusion
		r := &ReverseExpandRequest{
			StoreID:          req.StoreID,
			ObjectType:       req.ObjectType,
			Relation:         req.Relation,
			User:             req.User,
			ContextualTuples: req.ContextualTuples,
			Context:          req.Context,
			edge:             innerLoopEdge,
		}
		switch innerLoopEdge.Type {
		case graph.DirectEdge:
			pool.Go(func(ctx context.Context) error {
				return c.reverseExpandDirect(ctx, r, resultChan, intersectionOrExclusionInPreviousEdges, resolutionMetadata)
			})
		case graph.ComputedUsersetEdge:
			// follow the computed_userset edge, no new goroutine needed since it's not I/O intensive
			r.User = &UserRefObjectRelation{
				ObjectRelation: &openfgav1.ObjectRelation{
					Object:   sourceUserObj,
					Relation: innerLoopEdge.TargetReference.GetRelation(),
				},
			}
			err = c.execute(ctx, r, resultChan, intersectionOrExclusionInPreviousEdges, resolutionMetadata)
			if err != nil {
				errs = multierror.Append(errs, err)
				break LoopOnEdges
			}
		case graph.TupleToUsersetEdge:
			pool.Go(func(ctx context.Context) error {
				return c.reverseExpandTupleToUserset(ctx, r, resultChan, intersectionOrExclusionInPreviousEdges, resolutionMetadata)
			})
		default:
			panic("unsupported edge type")
		}
	}

	err = pool.Wait()
	if err != nil {
		errs = multierror.Append(errs, err)
	}
	if errs.ErrorOrNil() != nil {
		telemetry.TraceError(span, errs.ErrorOrNil())
		return errs.ErrorOrNil()
	}

	return nil
}

func (c *ReverseExpandQuery) reverseExpandTupleToUserset(
	ctx context.Context,
	req *ReverseExpandRequest,
	resultChan chan<- *ReverseExpandResult,
	intersectionOrExclusionInPreviousEdges bool,
	resolutionMetadata *ResolutionMetadata,
) error {
	ctx, span := tracer.Start(ctx, "reverseExpandTupleToUserset", trace.WithAttributes(
		attribute.String("edge", req.edge.String()),
		attribute.String("source.user", req.User.String()),
	))
	var err error
	defer func() {
		if err != nil {
			telemetry.TraceError(span, err)
		}
		span.End()
	}()

	err = c.readTuplesAndExecute(ctx, req, resultChan, intersectionOrExclusionInPreviousEdges, resolutionMetadata)
	return err
}

func (c *ReverseExpandQuery) reverseExpandDirect(
	ctx context.Context,
	req *ReverseExpandRequest,
	resultChan chan<- *ReverseExpandResult,
	intersectionOrExclusionInPreviousEdges bool,
	resolutionMetadata *ResolutionMetadata,
) error {
	ctx, span := tracer.Start(ctx, "reverseExpandDirect", trace.WithAttributes(
		attribute.String("edge", req.edge.String()),
		attribute.String("source.user", req.User.String()),
	))
	var err error
	defer func() {
		if err != nil {
			telemetry.TraceError(span, err)
		}
		span.End()
	}()

	err = c.readTuplesAndExecute(ctx, req, resultChan, intersectionOrExclusionInPreviousEdges, resolutionMetadata)
	return err
}

func (c *ReverseExpandQuery) readTuplesAndExecute(
	ctx context.Context,
	req *ReverseExpandRequest,
	resultChan chan<- *ReverseExpandResult,
	intersectionOrExclusionInPreviousEdges bool,
	resolutionMetadata *ResolutionMetadata,
) error {
	if ctx.Err() != nil {
		return ctx.Err()
	}

	ctx, span := tracer.Start(ctx, "readTuplesAndExecute")
	defer span.End()

	var userFilter []*openfgav1.ObjectRelation
	var relationFilter string

	switch req.edge.Type {
	case graph.DirectEdge:
		relationFilter = req.edge.TargetReference.GetRelation()
		targetUserObjectType := req.User.GetObjectType()

		publiclyAssignable, err := c.typesystem.IsPubliclyAssignable(req.edge.TargetReference, targetUserObjectType)
		if err != nil {
			return err
		}

		if publiclyAssignable {
			// e.g. 'user:*'
			userFilter = append(userFilter, &openfgav1.ObjectRelation{
				Object: fmt.Sprintf("%s:*", targetUserObjectType),
			})
		}

		// e.g. 'user:bob'
		if val, ok := req.User.(*UserRefObject); ok {
			userFilter = append(userFilter, &openfgav1.ObjectRelation{
				Object: tuple.BuildObject(val.Object.Type, val.Object.Id),
			})
		}

		// e.g. 'group:eng#member'
		if val, ok := req.User.(*UserRefObjectRelation); ok {
			userFilter = append(userFilter, val.ObjectRelation)
		}
	case graph.TupleToUsersetEdge:
		relationFilter = req.edge.TuplesetRelation
		// a TTU edge can only have a userset as a source node
		// e.g. 'group:eng#member'
		if val, ok := req.User.(*UserRefObjectRelation); ok {
			userFilter = append(userFilter, &openfgav1.ObjectRelation{
				Object: val.ObjectRelation.Object,
			})
		} else {
			panic("unexpected source for reverse expansion of tuple to userset")
		}
	default:
		panic("unsupported edge type")
	}

	combinedTupleReader := storagewrappers.NewCombinedTupleReader(c.datastore, req.ContextualTuples)

	// find all tuples of the form req.edge.TargetReference.Type:...#relationFilter@userFilter
	iter, err := combinedTupleReader.ReadStartingWithUser(ctx, req.StoreID, storage.ReadStartingWithUserFilter{
		ObjectType: req.edge.TargetReference.GetType(),
		Relation:   relationFilter,
		UserFilter: userFilter,
	})
	atomic.AddUint32(resolutionMetadata.QueryCount, 1)
	if err != nil {
		return err
	}

	// filter out invalid tuples yielded by the database iterator
	filteredIter := storage.NewFilteredTupleKeyIterator(
		storage.NewTupleKeyIteratorFromTupleIterator(iter),
		func(tupleKey *openfgav1.TupleKey) bool {
			return validation.ValidateCondition(c.typesystem, tupleKey) == nil
		},
	)
	defer filteredIter.Stop()

	pool := pool.New().WithContext(ctx)
	pool.WithCancelOnError()
	pool.WithFirstError()
	pool.WithMaxGoroutines(int(c.resolveNodeBreadthLimit))

	var errs *multierror.Error

LoopOnIterator:
	for {
		tk, err := filteredIter.Next(ctx)
		if err != nil {
			if errors.Is(err, storage.ErrIteratorDone) {
				break
			}
			errs = multierror.Append(errs, err)
			break LoopOnIterator
		}

		condEvalResult, err := eval.EvaluateTupleCondition(ctx, tk, c.typesystem, req.Context)
		if err != nil {
			errs = multierror.Append(errs, err)
			continue
		}

		if !condEvalResult.ConditionMet {
			if len(condEvalResult.MissingParameters) > 0 {
				errs = multierror.Append(errs, condition.NewEvaluationError(
					tk.GetCondition().GetName(),
					fmt.Errorf("tuple '%s' is missing context parameters '%v'",
						tuple.TupleKeyToString(tk),
						condEvalResult.MissingParameters),
				))
			}

			continue
		}

		foundObject := tk.GetObject()
		var newRelation string

		switch req.edge.Type {
		case graph.DirectEdge:
			newRelation = tk.GetRelation()
		case graph.TupleToUsersetEdge:
			newRelation = req.edge.TargetReference.GetRelation()
		default:
			panic("unsupported edge type")
		}

		pool.Go(func(ctx context.Context) error {
			return c.execute(ctx, &ReverseExpandRequest{
				StoreID:    req.StoreID,
				ObjectType: req.ObjectType,
				Relation:   req.Relation,
				User: &UserRefObjectRelation{
					ObjectRelation: &openfgav1.ObjectRelation{
						Object:   foundObject,
						Relation: newRelation,
					},
					Condition: tk.GetCondition(),
				},
				ContextualTuples: req.ContextualTuples,
				Context:          req.Context,
				edge:             req.edge,
			}, resultChan, intersectionOrExclusionInPreviousEdges, resolutionMetadata)
		})
	}

	errs = multierror.Append(errs, pool.Wait())
	if errs.ErrorOrNil() != nil {
		telemetry.TraceError(span, errs.ErrorOrNil())
		return errs
	}

	return nil
}

func (c *ReverseExpandQuery) trySendCandidate(ctx context.Context, intersectionOrExclusionInPreviousEdges bool, candidateObject string, candidateChan chan<- *ReverseExpandResult) error {
	_, span := tracer.Start(ctx, "trySendCandidate", trace.WithAttributes(
		attribute.String("object", candidateObject),
		attribute.Bool("sent", false),
	))
	defer span.End()

	if _, ok := c.candidateObjectsMap.LoadOrStore(candidateObject, struct{}{}); !ok {
		resultStatus := NoFurtherEvalStatus
		if intersectionOrExclusionInPreviousEdges {
			span.SetAttributes(attribute.Bool("requires_further_eval", true))
			resultStatus = RequiresFurtherEvalStatus
		}

		select {
		case <-ctx.Done():
			return ctx.Err()
		case candidateChan <- &ReverseExpandResult{
			Object:       candidateObject,
			ResultStatus: resultStatus,
		}:
			span.SetAttributes(attribute.Bool("sent", true))
		}
	}

	return nil
}<|MERGE_RESOLUTION|>--- conflicted
+++ resolved
@@ -109,12 +109,8 @@
 }
 
 type ReverseExpandQuery struct {
-<<<<<<< HEAD
 	datastore               storage.Reader
-=======
 	logger                  logger.Logger
-	datastore               storage.RelationshipTupleReader
->>>>>>> ad04038a
 	typesystem              *typesystem.TypeSystem
 	resolveNodeLimit        uint32
 	resolveNodeBreadthLimit uint32
