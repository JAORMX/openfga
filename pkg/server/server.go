--- conflicted
+++ resolved
@@ -120,19 +120,7 @@
 			checkConcurrencyLimit,
 		),
 	}
-<<<<<<< HEAD
-
-	connectObjCmd := &commands.ConnectedObjectsCommand{
-		Datastore:        storage.NewCombinedTupleReader(s.datastore, req.ContextualTuples.GetTupleKeys()),
-		Typesystem:       typesys,
-		ResolveNodeLimit: s.config.ResolveNodeLimit,
-		Limit:            s.config.ListObjectsMaxResults,
-	}
-
-	q.ConnectedObjects = connectObjCmd.StreamedConnectedObjects
-
-=======
->>>>>>> 18a9ce77
+
 	return q.Execute(ctx, &openfgapb.ListObjectsRequest{
 		StoreId:              storeID,
 		ContextualTuples:     req.GetContextualTuples(),
@@ -178,14 +166,6 @@
 		ListObjectsDeadline:   s.config.ListObjectsDeadline,
 		ListObjectsMaxResults: s.config.ListObjectsMaxResults,
 		ResolveNodeLimit:      s.config.ResolveNodeLimit,
-<<<<<<< HEAD
-		ConnectedObjects:      connectObjCmd.StreamedConnectedObjects,
-		CheckResolver: graph.NewLocalChecker(
-			storage.NewCombinedTupleReader(s.datastore, req.ContextualTuples.GetTupleKeys()),
-			checkConcurrencyLimit,
-		),
-=======
->>>>>>> 18a9ce77
 	}
 
 	req.AuthorizationModelId = modelID
