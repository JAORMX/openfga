// Package server contains the endpoint handlers.
package server

import (
	"context"
	"errors"
	"fmt"
	"net/http"
	"sort"
	"strconv"
	"time"

	grpc_ctxtags "github.com/grpc-ecosystem/go-grpc-middleware/tags"
	"github.com/karlseguin/ccache/v3"
	openfgav1 "github.com/openfga/api/proto/openfga/v1"
	"github.com/prometheus/client_golang/prometheus"
	"github.com/prometheus/client_golang/prometheus/promauto"
	"go.opentelemetry.io/otel"
	"go.opentelemetry.io/otel/attribute"
	"go.opentelemetry.io/otel/trace"
	"go.uber.org/zap"
	"google.golang.org/grpc"
	"google.golang.org/grpc/codes"
	"google.golang.org/grpc/metadata"
	"google.golang.org/grpc/status"

	internalCommands "github.com/openfga/openfga/internal/commands"
	"github.com/openfga/openfga/internal/validation"
	"github.com/openfga/openfga/pkg/typesystem"

	"github.com/openfga/openfga/internal/build"
	"github.com/openfga/openfga/internal/condition"
	"github.com/openfga/openfga/internal/gateway"
	"github.com/openfga/openfga/internal/graph"
	serverconfig "github.com/openfga/openfga/internal/server/config"
	"github.com/openfga/openfga/internal/utils"
	"github.com/openfga/openfga/pkg/encoder"
	"github.com/openfga/openfga/pkg/logger"
	httpmiddleware "github.com/openfga/openfga/pkg/middleware/http"
	"github.com/openfga/openfga/pkg/middleware/validator"
	"github.com/openfga/openfga/pkg/server/commands"
	serverErrors "github.com/openfga/openfga/pkg/server/errors"
	"github.com/openfga/openfga/pkg/storage"
	"github.com/openfga/openfga/pkg/storage/storagewrappers"
	"github.com/openfga/openfga/pkg/telemetry"
	"github.com/openfga/openfga/pkg/tuple"
)

type ExperimentalFeatureFlag string

const (
	AuthorizationModelIDHeader = "Openfga-Authorization-Model-Id"
	authorizationModelIDKey    = "authorization_model_id"
)

var tracer = otel.Tracer("openfga/pkg/server")

var (
	datastoreQueryCountHistogramName = "datastore_query_count"

	datastoreQueryCountHistogram = promauto.NewHistogramVec(prometheus.HistogramOpts{
		Namespace:                       build.ProjectName,
		Name:                            datastoreQueryCountHistogramName,
		Help:                            "The number of database queries required to resolve a query (e.g. Check or ListObjects).",
		Buckets:                         []float64{1, 5, 20, 50, 100, 150, 225, 400, 500, 750, 1000},
		NativeHistogramBucketFactor:     1.1,
		NativeHistogramMaxBucketNumber:  100,
		NativeHistogramMinResetDuration: time.Hour,
	}, []string{"grpc_service", "grpc_method"})

	requestDurationByQueryHistogramName = "request_duration_by_query_count_ms"

	requestDurationByQueryHistogram = promauto.NewHistogramVec(prometheus.HistogramOpts{
		Namespace:                       build.ProjectName,
		Name:                            requestDurationByQueryHistogramName,
		Help:                            "The request duration (in ms) labeled by method and buckets of datastore query counts. This allows for reporting percentiles based on the number of datastore queries required to resolve the request.",
		Buckets:                         []float64{1, 5, 10, 25, 50, 80, 100, 150, 200, 300, 1000, 2000, 5000},
		NativeHistogramBucketFactor:     1.1,
		NativeHistogramMaxBucketNumber:  100,
		NativeHistogramMinResetDuration: time.Hour,
	}, []string{"grpc_service", "grpc_method", "datastore_query_count"})
)

// A Server implements the OpenFGA service backend as both
// a GRPC and HTTP server.
type Server struct {
	openfgav1.UnimplementedOpenFGAServiceServer

	logger                           logger.Logger
	datastore                        storage.OpenFGADatastore
	encoder                          encoder.Encoder
	transport                        gateway.Transport
	resolveNodeLimit                 uint32
	resolveNodeBreadthLimit          uint32
	changelogHorizonOffset           int
	listObjectsDeadline              time.Duration
	listObjectsMaxResults            uint32
	maxConcurrentReadsForListObjects uint32
	maxConcurrentReadsForCheck       uint32
	maxAuthorizationModelSizeInBytes int
	experimentals                    []ExperimentalFeatureFlag
	serviceName                      string

<<<<<<< HEAD
=======
	typesystemResolver     typesystem.TypesystemResolverFunc
	typesystemResolverStop func()

>>>>>>> ad04038a
	checkOptions           []graph.LocalCheckerOption
	checkQueryCacheEnabled bool
	checkQueryCacheLimit   uint32
	checkQueryCacheTTL     time.Duration
	checkCache             *ccache.Cache[*graph.CachedResolveCheckResponse] // checkCache has to be shared across requests

	requestDurationByQueryHistogramBuckets []uint
}

type OpenFGAServiceV1Option func(s *Server)

// WithDatastore passes a datastore to the Server.
// You must call [storage.OpenFGADatastore.Close] on it after you have stopped using it.
func WithDatastore(ds storage.OpenFGADatastore) OpenFGAServiceV1Option {
	return func(s *Server) {
		s.datastore = ds
	}
}

func WithLogger(l logger.Logger) OpenFGAServiceV1Option {
	return func(s *Server) {
		s.logger = l
	}
}

func WithTokenEncoder(encoder encoder.Encoder) OpenFGAServiceV1Option {
	return func(s *Server) {
		s.encoder = encoder
	}
}

// WithTransport enables setting headers in the response.
func WithTransport(t gateway.Transport) OpenFGAServiceV1Option {
	return func(s *Server) {
		s.transport = t
	}
}

// WithResolveNodeLimit sets a limit on the number of recursive calls that one Check or ListObjects call will allow.
// Thinking of a request as a tree of evaluations, this option controls
// how many levels we will evaluate before throwing an error that the authorization model is too complex.
func WithResolveNodeLimit(limit uint32) OpenFGAServiceV1Option {
	return func(s *Server) {
		s.resolveNodeLimit = limit
	}
}

// WithResolveNodeBreadthLimit sets a limit on the number of goroutines that can be created
// when evaluating a subtree of a Check or ListObjects call.
// Thinking of a Check request as a tree of evaluations, this option controls,
// on a given level of the tree, the maximum number of nodes that can be evaluated concurrently (the breadth).
// If your authorization models are very complex (e.g. one relation is a union of many relations, or one relation
// is deeply nested), or if you have lots of users for (object, relation) pairs,
// you should set this option to be a low number (e.g. 1000)
func WithResolveNodeBreadthLimit(limit uint32) OpenFGAServiceV1Option {
	return func(s *Server) {
		s.resolveNodeBreadthLimit = limit
	}
}

// WithChangelogHorizonOffset sets an offset (in minutes) from the current time.
// Changes that occur after this offset will not be included in the response of ReadChanges API.
// If your datastore is eventually consistent or if you have a database with replication delay, we recommend setting this (e.g. 1 minute)
func WithChangelogHorizonOffset(offset int) OpenFGAServiceV1Option {
	return func(s *Server) {
		s.changelogHorizonOffset = offset
	}
}

// WithListObjectsDeadline affect the ListObjects API and Streamed ListObjects API only.
// It sets the maximum amount of time that the server will spend gathering results.
func WithListObjectsDeadline(deadline time.Duration) OpenFGAServiceV1Option {
	return func(s *Server) {
		s.listObjectsDeadline = deadline
	}
}

// WithListObjectsMaxResults affects the ListObjects API only.
// It sets the maximum number of results that this API will return.
func WithListObjectsMaxResults(limit uint32) OpenFGAServiceV1Option {
	return func(s *Server) {
		s.listObjectsMaxResults = limit
	}
}

// WithMaxConcurrentReadsForListObjects sets a limit on the number of datastore reads that can be in flight for a given ListObjects call.
// This number should be set depending on the RPS expected for Check and ListObjects APIs, the number of OpenFGA replicas running,
// and the number of connections the datastore allows.
// E.g. if Datastore.MaxOpenConns = 100 and assuming that each ListObjects call takes 1 second and no traffic to Check API:
// - One OpenFGA replica and expected traffic of 100 RPS => set it to 1.
// - One OpenFGA replica and expected traffic of 1 RPS => set it to 100.
// - Two OpenFGA replicas and expected traffic of 1 RPS => set it to 50.
func WithMaxConcurrentReadsForListObjects(max uint32) OpenFGAServiceV1Option {
	return func(s *Server) {
		s.maxConcurrentReadsForListObjects = max
	}
}

// WithMaxConcurrentReadsForCheck sets a limit on the number of datastore reads that can be in flight for a given Check call.
// This number should be set depending on the RPS expected for Check and ListObjects APIs, the number of OpenFGA replicas running,
// and the number of connections the datastore allows.
// E.g. if Datastore.MaxOpenConns = 100 and assuming that each Check call takes 1 second and no traffic to ListObjects API:
// - One OpenFGA replica and expected traffic of 100 RPS => set it to 1.
// - One OpenFGA replica and expected traffic of 1 RPS => set it to 100.
// - Two OpenFGA replicas and expected traffic of 1 RPS => set it to 50.
func WithMaxConcurrentReadsForCheck(max uint32) OpenFGAServiceV1Option {
	return func(s *Server) {
		s.maxConcurrentReadsForCheck = max
	}
}

func WithExperimentals(experimentals ...ExperimentalFeatureFlag) OpenFGAServiceV1Option {
	return func(s *Server) {
		s.experimentals = experimentals
	}
}

// WithCheckQueryCacheEnabled enables caching of Check results for the Check and List objects APIs.
// This cache is shared for all requests.
// See also WithCheckQueryCacheLimit and WithCheckQueryCacheTTL
func WithCheckQueryCacheEnabled(enabled bool) OpenFGAServiceV1Option {
	return func(s *Server) {
		s.checkQueryCacheEnabled = enabled
	}
}

// WithCheckQueryCacheLimit sets the cache size limit (in items)
// Needs WithCheckQueryCacheEnabled set to true.
func WithCheckQueryCacheLimit(limit uint32) OpenFGAServiceV1Option {
	return func(s *Server) {
		s.checkQueryCacheLimit = limit
	}
}

// WithCheckQueryCacheTTL sets the TTL of cached checks and list objects partial results
// Needs WithCheckQueryCacheEnabled set to true.
func WithCheckQueryCacheTTL(ttl time.Duration) OpenFGAServiceV1Option {
	return func(s *Server) {
		s.checkQueryCacheTTL = ttl
	}
}

// WithRequestDurationByQueryHistogramBuckets sets the buckets used in labelling the requestDurationByQueryHistogram
func WithRequestDurationByQueryHistogramBuckets(buckets []uint) OpenFGAServiceV1Option {
	return func(s *Server) {
		sort.Slice(buckets, func(i, j int) bool { return buckets[i] < buckets[j] })
		s.requestDurationByQueryHistogramBuckets = buckets
	}
}

func WithMaxAuthorizationModelSizeInBytes(size int) OpenFGAServiceV1Option {
	return func(s *Server) {
		s.maxAuthorizationModelSizeInBytes = size
	}
}

// MustNewServerWithOpts see NewServerWithOpts
func MustNewServerWithOpts(opts ...OpenFGAServiceV1Option) *Server {
	s, err := NewServerWithOpts(opts...)
	if err != nil {
		panic(fmt.Errorf("failed to construct the OpenFGA server: %w", err))
	}

	return s
}

// NewServerWithOpts returns a new server.
// You must call Close on it after you are done using it.
func NewServerWithOpts(opts ...OpenFGAServiceV1Option) (*Server, error) {
	s := &Server{
		logger:                           logger.NewNoopLogger(),
		encoder:                          encoder.NewBase64Encoder(),
		transport:                        gateway.NewNoopTransport(),
		changelogHorizonOffset:           serverconfig.DefaultChangelogHorizonOffset,
		resolveNodeLimit:                 serverconfig.DefaultResolveNodeLimit,
		resolveNodeBreadthLimit:          serverconfig.DefaultResolveNodeBreadthLimit,
		listObjectsDeadline:              serverconfig.DefaultListObjectsDeadline,
		listObjectsMaxResults:            serverconfig.DefaultListObjectsMaxResults,
		maxConcurrentReadsForCheck:       serverconfig.DefaultMaxConcurrentReadsForCheck,
		maxConcurrentReadsForListObjects: serverconfig.DefaultMaxConcurrentReadsForListObjects,
		maxAuthorizationModelSizeInBytes: serverconfig.DefaultMaxAuthorizationModelSizeInBytes,
		experimentals:                    make([]ExperimentalFeatureFlag, 0, 10),

		checkQueryCacheEnabled: serverconfig.DefaultCheckQueryCacheEnable,
		checkQueryCacheLimit:   serverconfig.DefaultCheckQueryCacheLimit,
		checkQueryCacheTTL:     serverconfig.DefaultCheckQueryCacheTTL,
		checkCache:             nil,

		requestDurationByQueryHistogramBuckets: []uint{50, 200},
		serviceName:                            openfgav1.OpenFGAService_ServiceDesc.ServiceName,
	}

	for _, opt := range opts {
		opt(s)
	}

	s.checkOptions = []graph.LocalCheckerOption{
		graph.WithResolveNodeBreadthLimit(s.resolveNodeBreadthLimit),
		graph.WithMaxConcurrentReads(s.maxConcurrentReadsForCheck),
	}

	if s.checkQueryCacheEnabled {
		s.logger.Info("Check query cache is enabled and may lead to stale query results up to the configured query cache TTL",
			zap.Duration("CheckQueryCacheTTL", s.checkQueryCacheTTL),
			zap.Uint32("CheckQueryCacheLimit", s.checkQueryCacheLimit))
		s.checkCache = ccache.New(
			ccache.Configure[*graph.CachedResolveCheckResponse]().MaxSize(int64(s.checkQueryCacheLimit)),
		)
		s.checkOptions = append(s.checkOptions, graph.WithCachedResolver(
			graph.WithExistingCache(s.checkCache),
			graph.WithCacheTTL(s.checkQueryCacheTTL),
		))
	}

	if s.datastore == nil {
		return nil, fmt.Errorf("a datastore option must be provided")
	}

	if len(s.requestDurationByQueryHistogramBuckets) == 0 {
		return nil, fmt.Errorf("request duration datastore count buckets must not be empty")
	}

<<<<<<< HEAD
=======
	s.typesystemResolver, s.typesystemResolverStop = typesystem.MemoizedTypesystemResolverFunc(s.datastore)

>>>>>>> ad04038a
	return s, nil
}

// Close releases the server resources.
func (s *Server) Close() {
	if s.checkCache != nil {
		s.checkCache.Stop()
	}
	s.typesystemResolverStop()
}

func (s *Server) ListObjects(ctx context.Context, req *openfgav1.ListObjectsRequest) (*openfgav1.ListObjectsResponse, error) {
	start := time.Now()

	targetObjectType := req.GetType()

	ctx, span := tracer.Start(ctx, "ListObjects", trace.WithAttributes(
		attribute.String("object_type", targetObjectType),
		attribute.String("relation", req.GetRelation()),
		attribute.String("user", req.GetUser()),
	))
	defer span.End()

	if !validator.RequestIsValidatedFromContext(ctx) {
		if err := req.Validate(); err != nil {
			return nil, status.Error(codes.InvalidArgument, err.Error())
		}
	}

	const methodName = "listobjects"

	ctx = telemetry.ContextWithRPCInfo(ctx, telemetry.RPCInfo{
		Service: s.serviceName,
		Method:  methodName,
	})

	storeID := req.GetStoreId()

	checkOptions := []graph.LocalCheckerOption{
		graph.WithResolveNodeBreadthLimit(s.resolveNodeBreadthLimit),
		graph.WithMaxConcurrentReads(s.maxConcurrentReadsForListObjects),
	}
	if s.checkCache != nil {
		checkOptions = append(checkOptions, graph.WithCachedResolver(
			graph.WithExistingCache(s.checkCache),
			graph.WithCacheTTL(s.checkQueryCacheTTL),
			graph.WithLogger(s.logger),
		))
	}

	q := commands.NewListObjectsQuery(s.datastore,
		commands.WithLogger(s.logger),
		commands.WithListObjectsDeadline(s.listObjectsDeadline),
		commands.WithListObjectsMaxResults(s.listObjectsMaxResults),
		commands.WithResolveNodeLimit(s.resolveNodeLimit),
		commands.WithResolveNodeBreadthLimit(s.resolveNodeBreadthLimit),
		commands.WithCheckOptions(checkOptions),
		commands.WithMaxConcurrentReads(s.maxConcurrentReadsForListObjects),
	)

	result, err := q.Execute(
		ctx,
		&openfgav1.ListObjectsRequest{
			StoreId:              storeID,
			ContextualTuples:     req.GetContextualTuples(),
			AuthorizationModelId: req.GetAuthorizationModelId(),
			Type:                 targetObjectType,
			Relation:             req.Relation,
			User:                 req.User,
			Context:              req.Context,
		},
	)
	if err != nil {
		telemetry.TraceError(span, err)
		if errors.Is(err, condition.ErrEvaluationFailed) {
			return nil, serverErrors.ValidationError(err)
		}

		return nil, err
	}
	s.logModelUsed(ctx)
	queryCount := float64(*result.ResolutionMetadata.QueryCount)

	grpc_ctxtags.Extract(ctx).Set(datastoreQueryCountHistogramName, queryCount)
	span.SetAttributes(attribute.Float64(datastoreQueryCountHistogramName, queryCount))
	datastoreQueryCountHistogram.WithLabelValues(
		s.serviceName,
		methodName,
	).Observe(queryCount)

	requestDurationByQueryHistogram.WithLabelValues(
		s.serviceName,
		methodName,
		utils.Bucketize(uint(*result.ResolutionMetadata.QueryCount), s.requestDurationByQueryHistogramBuckets),
	).Observe(float64(time.Since(start).Milliseconds()))

	return &openfgav1.ListObjectsResponse{
		Objects: result.Objects,
	}, nil
}

func (s *Server) StreamedListObjects(req *openfgav1.StreamedListObjectsRequest, srv openfgav1.OpenFGAService_StreamedListObjectsServer) error {
	start := time.Now()

	ctx := srv.Context()
	ctx, span := tracer.Start(ctx, "StreamedListObjects", trace.WithAttributes(
		attribute.String("object_type", req.GetType()),
		attribute.String("relation", req.GetRelation()),
		attribute.String("user", req.GetUser()),
	))
	defer span.End()

	if !validator.RequestIsValidatedFromContext(ctx) {
		if err := req.Validate(); err != nil {
			return status.Error(codes.InvalidArgument, err.Error())
		}
	}

	const methodName = "streamedlistobjects"

	ctx = telemetry.ContextWithRPCInfo(ctx, telemetry.RPCInfo{
		Service: s.serviceName,
		Method:  methodName,
	})

	checkOptions := []graph.LocalCheckerOption{
		graph.WithResolveNodeBreadthLimit(s.resolveNodeBreadthLimit),
		graph.WithMaxConcurrentReads(s.maxConcurrentReadsForListObjects),
	}
	if s.checkCache != nil {
		checkOptions = append(checkOptions, graph.WithCachedResolver(
			graph.WithExistingCache(s.checkCache),
			graph.WithCacheTTL(s.checkQueryCacheTTL),
			graph.WithLogger(s.logger),
		))
	}

	q := commands.NewListObjectsQuery(s.datastore,
		commands.WithLogger(s.logger),
		commands.WithListObjectsDeadline(s.listObjectsDeadline),
		commands.WithListObjectsMaxResults(s.listObjectsMaxResults),
		commands.WithResolveNodeLimit(s.resolveNodeLimit),
		commands.WithResolveNodeBreadthLimit(s.resolveNodeBreadthLimit),
		commands.WithCheckOptions(checkOptions),
		commands.WithMaxConcurrentReads(s.maxConcurrentReadsForListObjects),
	)

	resolutionMetadata, err := q.ExecuteStreamed(
		ctx,
		req,
		srv,
	)
	if err != nil {
		telemetry.TraceError(span, err)
		return err
	}
	queryCount := float64(*resolutionMetadata.QueryCount)

	grpc_ctxtags.Extract(ctx).Set(datastoreQueryCountHistogramName, queryCount)
	span.SetAttributes(attribute.Float64(datastoreQueryCountHistogramName, queryCount))
	datastoreQueryCountHistogram.WithLabelValues(
		s.serviceName,
		methodName,
	).Observe(queryCount)

	requestDurationByQueryHistogram.WithLabelValues(
		s.serviceName,
		methodName,
		utils.Bucketize(uint(*resolutionMetadata.QueryCount), s.requestDurationByQueryHistogramBuckets),
	).Observe(float64(time.Since(start).Milliseconds()))

	return nil
}

func (s *Server) Read(ctx context.Context, req *openfgav1.ReadRequest) (*openfgav1.ReadResponse, error) {
	tk := req.GetTupleKey()
	ctx, span := tracer.Start(ctx, "Read", trace.WithAttributes(
		attribute.KeyValue{Key: "object", Value: attribute.StringValue(tk.GetObject())},
		attribute.KeyValue{Key: "relation", Value: attribute.StringValue(tk.GetRelation())},
		attribute.KeyValue{Key: "user", Value: attribute.StringValue(tk.GetUser())},
	))
	defer span.End()

	if !validator.RequestIsValidatedFromContext(ctx) {
		if err := req.Validate(); err != nil {
			return nil, status.Error(codes.InvalidArgument, err.Error())
		}
	}

	ctx = telemetry.ContextWithRPCInfo(ctx, telemetry.RPCInfo{
		Service: s.serviceName,
		Method:  "Read",
	})

	q := commands.NewReadQuery(s.datastore,
		commands.WithReadQueryLogger(s.logger),
		commands.WithReadQueryEncoder(s.encoder),
	)
	return q.Execute(ctx, &openfgav1.ReadRequest{
		StoreId:           req.GetStoreId(),
		TupleKey:          tk,
		PageSize:          req.GetPageSize(),
		ContinuationToken: req.GetContinuationToken(),
	})
}

func (s *Server) Write(ctx context.Context, req *openfgav1.WriteRequest) (*openfgav1.WriteResponse, error) {
	ctx, span := tracer.Start(ctx, "Write")
	defer span.End()

	if !validator.RequestIsValidatedFromContext(ctx) {
		if err := req.Validate(); err != nil {
			return nil, status.Error(codes.InvalidArgument, err.Error())
		}
	}

	ctx = telemetry.ContextWithRPCInfo(ctx, telemetry.RPCInfo{
		Service: s.serviceName,
		Method:  "Write",
	})

	storeID := req.GetStoreId()

	cmd := commands.NewWriteCommand(
		s.datastore,
		commands.WithWriteCmdLogger(s.logger),
	)
	resp, err := cmd.Execute(ctx, &openfgav1.WriteRequest{
		StoreId:              storeID,
		AuthorizationModelId: req.GetAuthorizationModelId(),
		Writes:               req.GetWrites(),
		Deletes:              req.GetDeletes(),
	})
	if err != nil {
		return nil, err
	}
	s.logModelUsed(ctx)
	return resp, err
}

func (s *Server) Check(ctx context.Context, req *openfgav1.CheckRequest) (*openfgav1.CheckResponse, error) {
	start := time.Now()

	tk := req.GetTupleKey()
	ctx, span := tracer.Start(ctx, "Check", trace.WithAttributes(
		attribute.KeyValue{Key: "object", Value: attribute.StringValue(tk.GetObject())},
		attribute.KeyValue{Key: "relation", Value: attribute.StringValue(tk.GetRelation())},
		attribute.KeyValue{Key: "user", Value: attribute.StringValue(tk.GetUser())},
	))
	defer span.End()

	if !validator.RequestIsValidatedFromContext(ctx) {
		if err := req.Validate(); err != nil {
			return nil, status.Error(codes.InvalidArgument, err.Error())
		}
	}

	ctx = telemetry.ContextWithRPCInfo(ctx, telemetry.RPCInfo{
		Service: s.serviceName,
		Method:  "Check",
	})

	typesys, err := internalCommands.NewReadAuthorizationModelOrLatestQuery(s.datastore).Execute(ctx, req.GetStoreId(), req.GetAuthorizationModelId())
	if err != nil {
		return nil, err
	}
	err = typesys.Validate()
	if err != nil {
		return nil, serverErrors.ValidationError(err)
	}

	if err := validation.ValidateUserObjectRelation(typesys, tuple.ConvertCheckRequestTupleKeyToTupleKey(tk)); err != nil {
		return nil, serverErrors.ValidationError(err)
	}

	for _, ctxTuple := range req.GetContextualTuples().GetTupleKeys() {
		if err := validation.ValidateTuple(typesys, ctxTuple); err != nil {
			return nil, serverErrors.HandleTupleValidateError(err)
		}
	}
	s.logModelUsed(ctx)
	ctx = typesystem.ContextWithTypesystem(ctx, typesys)

	checkResolver := graph.NewLocalChecker(
		storagewrappers.NewCombinedTupleReader(s.datastore, req.ContextualTuples.GetTupleKeys()),
		s.checkOptions...,
	)
	defer checkResolver.Close()

	resp, err := checkResolver.ResolveCheck(ctx, &graph.ResolveCheckRequest{
		StoreID:              req.GetStoreId(),
		AuthorizationModelID: typesys.GetAuthorizationModelID(), // the resolved model id
		TupleKey:             tuple.ConvertCheckRequestTupleKeyToTupleKey(req.GetTupleKey()),
		ContextualTuples:     req.ContextualTuples.GetTupleKeys(),
		Context:              req.GetContext(),
		ResolutionMetadata: &graph.ResolutionMetadata{
			Depth:               s.resolveNodeLimit,
			DatastoreQueryCount: 0,
		},
	})
	if err != nil {
		telemetry.TraceError(span, err)
		if errors.Is(err, graph.ErrResolutionDepthExceeded) || errors.Is(err, graph.ErrCycleDetected) {
			return nil, serverErrors.AuthorizationModelResolutionTooComplex
		}

		if errors.Is(err, condition.ErrEvaluationFailed) {
			return nil, serverErrors.ValidationError(err)
		}

		return nil, serverErrors.HandleError("", err)
	}

	queryCount := float64(resp.GetResolutionMetadata().DatastoreQueryCount)
	const methodName = "check"

	grpc_ctxtags.Extract(ctx).Set(datastoreQueryCountHistogramName, queryCount)
	span.SetAttributes(attribute.Float64(datastoreQueryCountHistogramName, queryCount))
	datastoreQueryCountHistogram.WithLabelValues(
		s.serviceName,
		methodName,
	).Observe(queryCount)

	res := &openfgav1.CheckResponse{
		Allowed: resp.Allowed,
	}

	span.SetAttributes(attribute.KeyValue{Key: "allowed", Value: attribute.BoolValue(res.GetAllowed())})
	requestDurationByQueryHistogram.WithLabelValues(
		s.serviceName,
		methodName,
		utils.Bucketize(uint(resp.GetResolutionMetadata().DatastoreQueryCount), s.requestDurationByQueryHistogramBuckets),
	).Observe(float64(time.Since(start).Milliseconds()))

	return res, nil
}

func (s *Server) Expand(ctx context.Context, req *openfgav1.ExpandRequest) (*openfgav1.ExpandResponse, error) {
	tk := req.GetTupleKey()
	ctx, span := tracer.Start(ctx, "Expand", trace.WithAttributes(
		attribute.KeyValue{Key: "object", Value: attribute.StringValue(tk.GetObject())},
		attribute.KeyValue{Key: "relation", Value: attribute.StringValue(tk.GetRelation())},
	))
	defer span.End()

	if !validator.RequestIsValidatedFromContext(ctx) {
		if err := req.Validate(); err != nil {
			return nil, status.Error(codes.InvalidArgument, err.Error())
		}
	}

	ctx = telemetry.ContextWithRPCInfo(ctx, telemetry.RPCInfo{
		Service: s.serviceName,
		Method:  "Expand",
	})

	storeID := req.GetStoreId()

	q := commands.NewExpandQuery(s.datastore, commands.WithExpandQueryLogger(s.logger))
	resp, err := q.Execute(ctx, &openfgav1.ExpandRequest{
		StoreId:              storeID,
		AuthorizationModelId: req.GetAuthorizationModelId(),
		TupleKey:             tk,
	})
	if err != nil {
		return nil, err
	}
	s.logModelUsed(ctx)
	return resp, nil
}

func (s *Server) ReadAuthorizationModel(ctx context.Context, req *openfgav1.ReadAuthorizationModelRequest) (*openfgav1.ReadAuthorizationModelResponse, error) {
	ctx, span := tracer.Start(ctx, "ReadAuthorizationModel", trace.WithAttributes(
		attribute.KeyValue{Key: authorizationModelIDKey, Value: attribute.StringValue(req.GetId())},
	))
	defer span.End()

	if !validator.RequestIsValidatedFromContext(ctx) {
		if err := req.Validate(); err != nil {
			return nil, status.Error(codes.InvalidArgument, err.Error())
		}
	}

	ctx = telemetry.ContextWithRPCInfo(ctx, telemetry.RPCInfo{
		Service: s.serviceName,
		Method:  "ReadAuthorizationModels",
	})

	q := commands.NewReadAuthorizationModelQuery(s.datastore, commands.WithReadAuthModelQueryLogger(s.logger))
	return q.Execute(ctx, req)
}

func (s *Server) WriteAuthorizationModel(ctx context.Context, req *openfgav1.WriteAuthorizationModelRequest) (*openfgav1.WriteAuthorizationModelResponse, error) {
	ctx, span := tracer.Start(ctx, "WriteAuthorizationModel")
	defer span.End()

	if !validator.RequestIsValidatedFromContext(ctx) {
		if err := req.Validate(); err != nil {
			return nil, status.Error(codes.InvalidArgument, err.Error())
		}
	}

	ctx = telemetry.ContextWithRPCInfo(ctx, telemetry.RPCInfo{
		Service: s.serviceName,
		Method:  "WriteAuthorizationModel",
	})

	c := commands.NewWriteAuthorizationModelCommand(s.datastore,
		commands.WithWriteAuthModelLogger(s.logger),
		commands.WithWriteAuthModelMaxSizeInBytes(s.maxAuthorizationModelSizeInBytes),
	)
	res, err := c.Execute(ctx, req)
	if err != nil {
		return nil, err
	}

	s.transport.SetHeader(ctx, httpmiddleware.XHttpCode, strconv.Itoa(http.StatusCreated))

	return res, nil
}

func (s *Server) ReadAuthorizationModels(ctx context.Context, req *openfgav1.ReadAuthorizationModelsRequest) (*openfgav1.ReadAuthorizationModelsResponse, error) {
	ctx, span := tracer.Start(ctx, "ReadAuthorizationModels")
	defer span.End()

	if !validator.RequestIsValidatedFromContext(ctx) {
		if err := req.Validate(); err != nil {
			return nil, status.Error(codes.InvalidArgument, err.Error())
		}
	}

	ctx = telemetry.ContextWithRPCInfo(ctx, telemetry.RPCInfo{
		Service: s.serviceName,
		Method:  "ReadAuthorizationModels",
	})

	c := commands.NewReadAuthorizationModelsQuery(s.datastore,
		commands.WithReadAuthModelsQueryLogger(s.logger),
		commands.WithReadAuthModelsQueryEncoder(s.encoder),
	)
	return c.Execute(ctx, req)
}

func (s *Server) WriteAssertions(ctx context.Context, req *openfgav1.WriteAssertionsRequest) (*openfgav1.WriteAssertionsResponse, error) {
	ctx, span := tracer.Start(ctx, "WriteAssertions")
	defer span.End()

	if !validator.RequestIsValidatedFromContext(ctx) {
		if err := req.Validate(); err != nil {
			return nil, status.Error(codes.InvalidArgument, err.Error())
		}
	}

	ctx = telemetry.ContextWithRPCInfo(ctx, telemetry.RPCInfo{
		Service: s.serviceName,
		Method:  "WriteAssertions",
	})

	storeID := req.GetStoreId()

	c := commands.NewWriteAssertionsCommand(s.datastore, commands.WithWriteAssertCmdLogger(s.logger))
	res, err := c.Execute(ctx, &openfgav1.WriteAssertionsRequest{
		StoreId:              storeID,
		AuthorizationModelId: req.GetAuthorizationModelId(),
		Assertions:           req.GetAssertions(),
	})
	if err != nil {
		return nil, err
	}

	s.transport.SetHeader(ctx, httpmiddleware.XHttpCode, strconv.Itoa(http.StatusNoContent))

	return res, nil
}

func (s *Server) ReadAssertions(ctx context.Context, req *openfgav1.ReadAssertionsRequest) (*openfgav1.ReadAssertionsResponse, error) {
	ctx, span := tracer.Start(ctx, "ReadAssertions")
	defer span.End()

	if !validator.RequestIsValidatedFromContext(ctx) {
		if err := req.Validate(); err != nil {
			return nil, status.Error(codes.InvalidArgument, err.Error())
		}
	}

	ctx = telemetry.ContextWithRPCInfo(ctx, telemetry.RPCInfo{
		Service: s.serviceName,
		Method:  "ReadAssertions",
	})

	q := commands.NewReadAssertionsQuery(s.datastore, commands.WithReadAssertionsQueryLogger(s.logger))
	return q.Execute(ctx, req.GetStoreId(), req.GetAuthorizationModelId())
}

func (s *Server) ReadChanges(ctx context.Context, req *openfgav1.ReadChangesRequest) (*openfgav1.ReadChangesResponse, error) {
	ctx, span := tracer.Start(ctx, "ReadChangesQuery", trace.WithAttributes(
		attribute.KeyValue{Key: "type", Value: attribute.StringValue(req.GetType())},
	))
	defer span.End()

	if !validator.RequestIsValidatedFromContext(ctx) {
		if err := req.Validate(); err != nil {
			return nil, status.Error(codes.InvalidArgument, err.Error())
		}
	}

	ctx = telemetry.ContextWithRPCInfo(ctx, telemetry.RPCInfo{
		Service: s.serviceName,
		Method:  "ReadChanges",
	})

	q := commands.NewReadChangesQuery(s.datastore,
		commands.WithReadChangesQueryLogger(s.logger),
		commands.WithReadChangesQueryEncoder(s.encoder),
		commands.WithReadChangeQueryHorizonOffset(s.changelogHorizonOffset),
	)
	return q.Execute(ctx, req)
}

func (s *Server) CreateStore(ctx context.Context, req *openfgav1.CreateStoreRequest) (*openfgav1.CreateStoreResponse, error) {
	ctx, span := tracer.Start(ctx, "CreateStore")
	defer span.End()

	if !validator.RequestIsValidatedFromContext(ctx) {
		if err := req.Validate(); err != nil {
			return nil, status.Error(codes.InvalidArgument, err.Error())
		}
	}

	ctx = telemetry.ContextWithRPCInfo(ctx, telemetry.RPCInfo{
		Service: s.serviceName,
		Method:  "CreateStore",
	})

	c := commands.NewCreateStoreCommand(s.datastore, commands.WithCreateStoreCmdLogger(s.logger))
	res, err := c.Execute(ctx, req)
	if err != nil {
		return nil, err
	}

	s.transport.SetHeader(ctx, httpmiddleware.XHttpCode, strconv.Itoa(http.StatusCreated))

	return res, nil
}

func (s *Server) DeleteStore(ctx context.Context, req *openfgav1.DeleteStoreRequest) (*openfgav1.DeleteStoreResponse, error) {
	ctx, span := tracer.Start(ctx, "DeleteStore")
	defer span.End()

	if !validator.RequestIsValidatedFromContext(ctx) {
		if err := req.Validate(); err != nil {
			return nil, status.Error(codes.InvalidArgument, err.Error())
		}
	}

	ctx = telemetry.ContextWithRPCInfo(ctx, telemetry.RPCInfo{
		Service: s.serviceName,
		Method:  "DeleteStore",
	})

	cmd := commands.NewDeleteStoreCommand(s.datastore, commands.WithDeleteStoreCmdLogger(s.logger))
	res, err := cmd.Execute(ctx, req)
	if err != nil {
		return nil, err
	}

	s.transport.SetHeader(ctx, httpmiddleware.XHttpCode, strconv.Itoa(http.StatusNoContent))

	return res, nil
}

func (s *Server) GetStore(ctx context.Context, req *openfgav1.GetStoreRequest) (*openfgav1.GetStoreResponse, error) {
	ctx, span := tracer.Start(ctx, "GetStore")
	defer span.End()

	if !validator.RequestIsValidatedFromContext(ctx) {
		if err := req.Validate(); err != nil {
			return nil, status.Error(codes.InvalidArgument, err.Error())
		}
	}

	ctx = telemetry.ContextWithRPCInfo(ctx, telemetry.RPCInfo{
		Service: s.serviceName,
		Method:  "GetStore",
	})

	q := commands.NewGetStoreQuery(s.datastore, commands.WithGetStoreQueryLogger(s.logger))
	return q.Execute(ctx, req)
}

func (s *Server) ListStores(ctx context.Context, req *openfgav1.ListStoresRequest) (*openfgav1.ListStoresResponse, error) {
	ctx, span := tracer.Start(ctx, "ListStores")
	defer span.End()

	if !validator.RequestIsValidatedFromContext(ctx) {
		if err := req.Validate(); err != nil {
			return nil, status.Error(codes.InvalidArgument, err.Error())
		}
	}

	ctx = telemetry.ContextWithRPCInfo(ctx, telemetry.RPCInfo{
		Service: s.serviceName,
		Method:  "ListStores",
	})

	q := commands.NewListStoresQuery(s.datastore,
		commands.WithListStoresQueryLogger(s.logger),
		commands.WithListStoresQueryEncoder(s.encoder),
	)
	return q.Execute(ctx, req)
}

// IsReady reports whether the datastore is ready. Please see the implementation of [[storage.OpenFGADatastore.IsReady]]
// for your datastore.
func (s *Server) IsReady(ctx context.Context) (bool, error) {
	// for now we only depend on the datastore being ready, but in the future
	// server readiness may also depend on other criteria in addition to the
	// datastore being ready.

	status, err := s.datastore.IsReady(ctx)
	if err != nil {
		return false, err
	}

	if status.IsReady {
		return true, nil
	}

	s.logger.WarnWithContext(ctx, "datastore is not ready", zap.Any("status", status.Message))
	return false, nil
}

// logModelUsed sets the model ID in the trace and in a response header.
func (s *Server) logModelUsed(ctx context.Context) {
	if ok := grpc_ctxtags.Extract(ctx).Has(authorizationModelIDKey); ok {
		resolvedModelID := grpc_ctxtags.Extract(ctx).Values()[authorizationModelIDKey].(string)
		trace.SpanFromContext(ctx).SetAttributes(attribute.KeyValue{Key: authorizationModelIDKey, Value: attribute.StringValue(resolvedModelID)})
		_ = grpc.SetHeader(ctx, metadata.Pairs(AuthorizationModelIDHeader, resolvedModelID))
	}
}<|MERGE_RESOLUTION|>--- conflicted
+++ resolved
@@ -101,12 +101,6 @@
 	experimentals                    []ExperimentalFeatureFlag
 	serviceName                      string
 
-<<<<<<< HEAD
-=======
-	typesystemResolver     typesystem.TypesystemResolverFunc
-	typesystemResolverStop func()
-
->>>>>>> ad04038a
 	checkOptions           []graph.LocalCheckerOption
 	checkQueryCacheEnabled bool
 	checkQueryCacheLimit   uint32
@@ -329,11 +323,6 @@
 		return nil, fmt.Errorf("request duration datastore count buckets must not be empty")
 	}
 
-<<<<<<< HEAD
-=======
-	s.typesystemResolver, s.typesystemResolverStop = typesystem.MemoizedTypesystemResolverFunc(s.datastore)
-
->>>>>>> ad04038a
 	return s, nil
 }
 
@@ -342,7 +331,6 @@
 	if s.checkCache != nil {
 		s.checkCache.Stop()
 	}
-	s.typesystemResolverStop()
 }
 
 func (s *Server) ListObjects(ctx context.Context, req *openfgav1.ListObjectsRequest) (*openfgav1.ListObjectsResponse, error) {
