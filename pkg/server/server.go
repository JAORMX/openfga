--- conflicted
+++ resolved
@@ -302,15 +302,11 @@
 
 	localChecker := graph.NewLocalChecker(
 		graph.WithResolveNodeBreadthLimit(s.resolveNodeBreadthLimit),
-<<<<<<< HEAD
 		graph.WithMaxConcurrentReads(s.maxConcurrentReadsForCheck),
-	}
-=======
 	)
 
 	cycleDetectionCheckResolver.SetDelegate(localChecker)
 	localChecker.SetDelegate(cycleDetectionCheckResolver)
->>>>>>> 2a609dbc
 
 	if s.checkQueryCacheEnabled {
 		s.logger.Info("Check query cache is enabled and may lead to stale query results up to the configured query cache TTL",
