--- conflicted
+++ resolved
@@ -74,15 +74,11 @@
 				StoreId: store,
 				Assertions: []*openfgav1.Assertion{
 					{
-<<<<<<< HEAD
-						TupleKey:    tuple.NewCheckRequestTupleKey("repo:test", "invalidrelation", "user:elbuo"),
-=======
-						TupleKey: tuple.NewTupleKey(
+						TupleKey: tuple.NewCheckRequestTupleKey(
 							"repo:test",
 							"invalidrelation",
 							"user:elbuo",
 						),
->>>>>>> 52565607
 						Expectation: false,
 					},
 				},
