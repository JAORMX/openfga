--- conflicted
+++ resolved
@@ -44,88 +44,53 @@
 	var tests = []writeAssertionsTestSettings{
 		{
 			_name: "writing_assertions_succeeds",
-<<<<<<< HEAD
-			request: &openfgav1.WriteAssertionsRequest{
-				StoreId: store,
-				Assertions: []*openfgav1.Assertion{{
-					TupleKey:    tuple.NewCheckRequestTupleKey("repo:test", "reader", "user:elbuo"),
-					Expectation: false,
-				}},
-			},
-		},
-		{
-			_name: "writing_assertions_succeeds_when_it_is_not_directly_assignable",
-			request: &openfgav1.WriteAssertionsRequest{
-				StoreId: store,
-				Assertions: []*openfgav1.Assertion{{
-					TupleKey:    tuple.NewCheckRequestTupleKey("repo:test", "can_read", "user:elbuo"),
-					Expectation: false,
-				}},
-			},
-=======
 			assertions: []*openfgav1.Assertion{{
-				TupleKey:    tuple.NewTupleKey("repo:test", "reader", "user:elbuo"),
+				TupleKey:    tuple.NewCheckRequestTupleKey("repo:test", "reader", "user:elbuo"),
 				Expectation: false,
 			}},
 		},
 		{
 			_name: "writing_assertions_succeeds_when_it_is_not_directly_assignable",
 			assertions: []*openfgav1.Assertion{{
-				TupleKey:    tuple.NewTupleKey("repo:test", "can_read", "user:elbuo"),
+				TupleKey:    tuple.NewCheckRequestTupleKey("repo:test", "can_read", "user:elbuo"),
 				Expectation: false,
 			}},
->>>>>>> 17c7f7bd
 		},
 		{
 			_name: "writing_multiple_assertions_succeeds",
 			assertions: []*openfgav1.Assertion{
 				{
-					TupleKey:    tuple.NewTupleKey("repo:test", "reader", "user:elbuo"),
-					Expectation: false,
-				},
-				{
-					TupleKey:    tuple.NewTupleKey("repo:test", "reader", "user:maria"),
+					TupleKey:    tuple.NewCheckRequestTupleKey("repo:test", "reader", "user:elbuo"),
+					Expectation: false,
+				},
+				{
+					TupleKey:    tuple.NewCheckRequestTupleKey("repo:test", "reader", "user:maria"),
 					Expectation: true,
 				},
 				{
-					TupleKey:    tuple.NewTupleKey("repo:test", "reader", "user:jon"),
-					Expectation: false,
-				},
-				{
-					TupleKey:    tuple.NewTupleKey("repo:test", "reader", "user:jose"),
+					TupleKey:    tuple.NewCheckRequestTupleKey("repo:test", "reader", "user:jon"),
+					Expectation: false,
+				},
+				{
+					TupleKey:    tuple.NewCheckRequestTupleKey("repo:test", "reader", "user:jose"),
 					Expectation: true,
 				},
 			},
 		},
 		{
-<<<<<<< HEAD
-			_name: "writing_assertion_with_invalid_relation_fails",
-			request: &openfgav1.WriteAssertionsRequest{
-				StoreId: store,
-				Assertions: []*openfgav1.Assertion{
-					{
-						TupleKey: tuple.NewCheckRequestTupleKey(
-							"repo:test",
-							"invalidrelation",
-							"user:elbuo",
-						),
-						Expectation: false,
-					},
-=======
 			_name: "writing_multiple_assertions_succeeds_when_it_is_not_directly_assignable",
 			assertions: []*openfgav1.Assertion{
 				{
-					TupleKey:    tuple.NewTupleKey("repo:test", "can_read", "user:elbuo"),
-					Expectation: false,
-				},
-				{
-					TupleKey:    tuple.NewTupleKey("repo:test", "can_read", "user:maria"),
-					Expectation: false,
-				},
-				{
-					TupleKey:    tuple.NewTupleKey("repo:test", "can_read", "user:jon"),
+					TupleKey:    tuple.NewCheckRequestTupleKey("repo:test", "can_read", "user:elbuo"),
+					Expectation: false,
+				},
+				{
+					TupleKey:    tuple.NewCheckRequestTupleKey("repo:test", "can_read", "user:maria"),
+					Expectation: false,
+				},
+				{
+					TupleKey:    tuple.NewCheckRequestTupleKey("repo:test", "can_read", "user:jon"),
 					Expectation: true,
->>>>>>> 17c7f7bd
 				},
 			},
 		},
@@ -208,7 +173,7 @@
 			_name: "writing_assertion_with_invalid_relation_fails",
 			assertions: []*openfgav1.Assertion{
 				{
-					TupleKey: tuple.NewTupleKey(
+					TupleKey: tuple.NewCheckRequestTupleKey(
 						"repo:test",
 						"invalidrelation",
 						"user:elbuo",
@@ -225,7 +190,7 @@
 			_name: "writing_assertion_with_not_found_id",
 			assertions: []*openfgav1.Assertion{
 				{
-					TupleKey:    tuple.NewTupleKey("repo:test", "can_read", "user:elbuo"),
+					TupleKey:    tuple.NewCheckRequestTupleKey("repo:test", "can_read", "user:elbuo"),
 					Expectation: false,
 				},
 			},
