--- conflicted
+++ resolved
@@ -481,7 +481,7 @@
 		return nil, fmt.Errorf("relation '%s' undefined for object type '%s'", relation, objectType)
 	}
 
-	contextualDatastore := storagewrappers.NewContextualTupleReader(c.ds, req.GetContextualTuples())
+	contextualDatastore := storagewrappers.NewCombinedTupleReader(c.ds, req.GetContextualTuples())
 
 	if req.VisitedPaths != nil {
 		if _, visited := req.VisitedPaths[tuple.TupleKeyToString(req.GetTupleKey())]; visited {
@@ -508,7 +508,7 @@
 // 'object#relation'. The first handler looks up direct matches on the provided 'object#relation@user',
 // while the second handler looks up relationships between the target 'object#relation' and any usersets
 // related to it.
-func (c *LocalChecker) checkDirect(parentctx context.Context, req *ResolveCheckRequest, contextualDatastore *storagewrappers.ContextualTupleReader) CheckHandlerFunc {
+func (c *LocalChecker) checkDirect(parentctx context.Context, req *ResolveCheckRequest, contextualDatastore *storagewrappers.CombinedTupleReader) CheckHandlerFunc {
 	return func(ctx context.Context) (*ResolveCheckResponse, error) {
 		ctx, span := tracer.Start(ctx, "checkDirect")
 		defer span.End()
@@ -541,11 +541,7 @@
 				},
 			}
 
-<<<<<<< HEAD
-			t, err := contextualDatastore.ReadUserTuple(ctx, storeID, tk)
-=======
-			t, err := c.ds.ReadUserTuple(ctx, storeID, reqTupleKey)
->>>>>>> c0eee0da
+			t, err := contextualDatastore.ReadUserTuple(ctx, storeID, reqTupleKey)
 			if err != nil {
 				if errors.Is(err, storage.ErrNotFound) {
 					return response, nil
@@ -600,15 +596,9 @@
 				},
 			}
 
-<<<<<<< HEAD
 			iter, err := contextualDatastore.ReadUsersetTuples(ctx, storeID, storage.ReadUsersetTuplesFilter{
-				Object:                      tk.Object,
-				Relation:                    tk.Relation,
-=======
-			iter, err := c.ds.ReadUsersetTuples(ctx, storeID, storage.ReadUsersetTuplesFilter{
 				Object:                      reqTupleKey.Object,
 				Relation:                    reqTupleKey.Relation,
->>>>>>> c0eee0da
 				AllowedUserTypeRestrictions: directlyRelatedUsersetTypes,
 			})
 			if err != nil {
@@ -760,7 +750,6 @@
 				AuthorizationModelID: req.GetAuthorizationModelID(),
 				ContextualTuples:     req.GetContextualTuples(),
 				TupleKey:             rewrittenTupleKey,
-				ContextualTuples:     req.GetContextualTuples(),
 				ResolutionMetadata: &ResolutionMetadata{
 					Depth:               req.GetResolutionMetadata().Depth - 1,
 					DatastoreQueryCount: req.GetResolutionMetadata().DatastoreQueryCount,
@@ -773,7 +762,7 @@
 
 // checkTTU looks up all tuples of the target tupleset relation on the provided object and for each one
 // of them evaluates the computed userset of the TTU rewrite rule for them.
-func (c *LocalChecker) checkTTU(parentctx context.Context, req *ResolveCheckRequest, contextualDatastore *storagewrappers.ContextualTupleReader, rewrite *openfgav1.Userset) CheckHandlerFunc {
+func (c *LocalChecker) checkTTU(parentctx context.Context, req *ResolveCheckRequest, contextualDatastore *storagewrappers.CombinedTupleReader, rewrite *openfgav1.Userset) CheckHandlerFunc {
 	return func(ctx context.Context) (*ResolveCheckResponse, error) {
 		ctx, span := tracer.Start(ctx, "checkTTU")
 		defer span.End()
@@ -912,7 +901,7 @@
 func (c *LocalChecker) checkSetOperation(
 	ctx context.Context,
 	req *ResolveCheckRequest,
-	contextualDatastore *storagewrappers.ContextualTupleReader,
+	contextualDatastore *storagewrappers.CombinedTupleReader,
 	setOpType setOperatorType,
 	reducer CheckFuncReducer,
 	children ...*openfgav1.Userset,
@@ -960,7 +949,7 @@
 func (c *LocalChecker) checkRewrite(
 	ctx context.Context,
 	req *ResolveCheckRequest,
-	contextualDatastore *storagewrappers.ContextualTupleReader,
+	contextualDatastore *storagewrappers.CombinedTupleReader,
 	rewrite *openfgav1.Userset,
 ) CheckHandlerFunc {
 	switch rw := rewrite.Userset.(type) {
