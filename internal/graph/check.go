--- conflicted
+++ resolved
@@ -143,16 +143,6 @@
 	}
 }
 
-<<<<<<< HEAD
-func WithCachedResolver(opts ...CachedCheckResolverOpt) LocalCheckerOption {
-	return func(d *LocalChecker) {
-		cachedCheckResolver := NewCachedCheckResolver(d, opts...)
-		d.delegate = cachedCheckResolver
-	}
-}
-
-=======
->>>>>>> 2a609dbc
 // NewLocalChecker constructs a LocalChecker that can be used to evaluate a Check
 // request locally.
 //
